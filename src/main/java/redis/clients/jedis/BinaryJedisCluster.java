package redis.clients.jedis;

import redis.clients.util.KeyMergeUtil;
import redis.clients.util.SafeEncoder;

import java.io.Closeable;
import java.io.IOException;
import java.util.Collection;
import java.util.List;
import java.util.Map;
import java.util.Set;

import org.apache.commons.pool2.impl.GenericObjectPoolConfig;

public class BinaryJedisCluster implements BinaryJedisCommands,
<<<<<<< HEAD
	MultiKeyBinaryJedisClusterCommands, JedisClusterBinaryScriptingCommands, 
	Closeable {
    
    public static final short HASHSLOTS = 16384;
    protected static final int DEFAULT_TIMEOUT = 1;
    protected static final int DEFAULT_MAX_REDIRECTIONS = 5;

    protected int timeout;
    protected int maxRedirections;

    protected JedisClusterConnectionHandler connectionHandler;
    
    public BinaryJedisCluster(Set<HostAndPort> nodes, int timeout) {
	this(nodes, timeout, DEFAULT_MAX_REDIRECTIONS, new GenericObjectPoolConfig());
    }

    public BinaryJedisCluster(Set<HostAndPort> nodes) {
	this(nodes, DEFAULT_TIMEOUT);
    }

    public BinaryJedisCluster(Set<HostAndPort> jedisClusterNode, int timeout,
	    int maxRedirections, final GenericObjectPoolConfig poolConfig) {
	this.connectionHandler = new JedisSlotBasedConnectionHandler(
		jedisClusterNode, poolConfig);
	this.timeout = timeout;
	this.maxRedirections = maxRedirections;
    }

    @Override
    public String set(final byte[] key, final byte[] value) {
        return new JedisClusterCommand<String>(connectionHandler, timeout,
        maxRedirections) {
            @Override
            public String execute(Jedis connection) {
            return connection.set(key, value);
            }
        }.runBinary(key);
    }
 
    @Override
    public byte[] get(final byte[] key) {
        return new JedisClusterCommand<byte[]>(connectionHandler, timeout,
                maxRedirections) {
            @Override
            public byte[] execute(Jedis connection) {
                return connection.get(key);
            }
        }.runBinary(key);
    }
    
    @Override
    public Boolean exists(final byte[] key) {
        return new JedisClusterCommand<Boolean>(connectionHandler, timeout,
                maxRedirections) {
            @Override
            public Boolean execute(Jedis connection) {
                return connection.exists(key);
            }
        }.runBinary(key);
    }

    @Override
    public Long persist(final byte[] key) {
        return new JedisClusterCommand<Long>(connectionHandler, timeout,
                maxRedirections) {
            @Override
            public Long execute(Jedis connection) {
                return connection.persist(key);
            }
        }.runBinary(key);
    }

    @Override
    public String type(final byte[] key) {
        return new JedisClusterCommand<String>(connectionHandler, timeout,
                maxRedirections) {
            @Override
            public String execute(Jedis connection) {
                return connection.type(key);
            }
        }.runBinary(key);
    }

    @Override
    public Long expire(final byte[] key, final int seconds) {
        return new JedisClusterCommand<Long>(connectionHandler, timeout,
                maxRedirections) {
            @Override
            public Long execute(Jedis connection) {
                return connection.expire(key, seconds);
            }
        }.runBinary(key);
    }

    @Override
    public Long expireAt(final byte[] key, final long unixTime) {
        return new JedisClusterCommand<Long>(connectionHandler, timeout,
                maxRedirections) {
            @Override
            public Long execute(Jedis connection) {
                return connection.expireAt(key, unixTime);
            }
        }.runBinary(key);
    }

    @Override
    public Long ttl(final byte[] key) {
        return new JedisClusterCommand<Long>(connectionHandler, timeout,
                maxRedirections) {
            @Override
            public Long execute(Jedis connection) {
                return connection.ttl(key);
            }
        }.runBinary(key);
    }

    @Override
    public Boolean setbit(final byte[] key, final long offset, final boolean value) {
        return new JedisClusterCommand<Boolean>(connectionHandler, timeout,
                maxRedirections) {
            @Override
            public Boolean execute(Jedis connection) {
                return connection.setbit(key, offset, value);
            }
        }.runBinary(key);
    }
    
    @Override
    public Boolean setbit(final byte[] key, final long offset, final byte[] value) {
        return new JedisClusterCommand<Boolean>(connectionHandler, timeout,
                maxRedirections) {
            @Override
            public Boolean execute(Jedis connection) {
                return connection.setbit(key, offset, value);
            }
        }.runBinary(key);
    }

    @Override
    public Boolean getbit(final byte[] key, final long offset) {
        return new JedisClusterCommand<Boolean>(connectionHandler, timeout,
                maxRedirections) {
            @Override
            public Boolean execute(Jedis connection) {
                return connection.getbit(key, offset);
            }
        }.runBinary(key);
    }

    @Override
    public Long setrange(final byte[] key, final long offset, final byte[] value) {
        return new JedisClusterCommand<Long>(connectionHandler, timeout,
                maxRedirections) {
            @Override
            public Long execute(Jedis connection) {
                return connection.setrange(key, offset, value);
            }
        }.runBinary(key);
    }

    @Override
    public byte[] getrange(final byte[] key, final long startOffset, final long endOffset) {
        return new JedisClusterCommand<byte[]>(connectionHandler, timeout,
                maxRedirections) {
            @Override
            public byte[] execute(Jedis connection) {
                return connection.getrange(key, startOffset, endOffset);
            }
        }.runBinary(key);
    }

    @Override
    public byte[] getSet(final byte[] key, final byte[] value) {
        return new JedisClusterCommand<byte[]>(connectionHandler, timeout,
                maxRedirections) {
            @Override
            public byte[] execute(Jedis connection) {
                return connection.getSet(key, value);
            }
        }.runBinary(key);
    }

    @Override
    public Long setnx(final byte[] key, final byte[] value) {
        return new JedisClusterCommand<Long>(connectionHandler, timeout,
                maxRedirections) {
            @Override
            public Long execute(Jedis connection) {
                return connection.setnx(key, value);
            }
        }.runBinary(key);
    }

    @Override
    public String setex(final byte[] key, final int seconds, final byte[] value) {
        return new JedisClusterCommand<String>(connectionHandler, timeout,
                maxRedirections) {
            @Override
            public String execute(Jedis connection) {
                return connection.setex(key, seconds, value);
            }
        }.runBinary(key);
    }

    @Override
    public Long decrBy(final byte[] key, final long integer) {
        return new JedisClusterCommand<Long>(connectionHandler, timeout,
                maxRedirections) {
            @Override
            public Long execute(Jedis connection) {
                return connection.decrBy(key, integer);
            }
        }.runBinary(key);
    }

    @Override
    public Long decr(final byte[] key) {
        return new JedisClusterCommand<Long>(connectionHandler, timeout,
                maxRedirections) {
            @Override
            public Long execute(Jedis connection) {
                return connection.decr(key);
            }
        }.runBinary(key);
    }

    @Override
    public Long incrBy(final byte[] key, final long integer) {
        return new JedisClusterCommand<Long>(connectionHandler, timeout,
                maxRedirections) {
            @Override
            public Long execute(Jedis connection) {
                return connection.incrBy(key, integer);
            }
        }.runBinary(key);
    }

    @Override
    public Double incrByFloat(final byte[] key, final double value) {
        return new JedisClusterCommand<Double>(connectionHandler, timeout,
                maxRedirections) {
            @Override
            public Double execute(Jedis connection) { return connection.incrByFloat(key, value); }
        }.runBinary(key);
    }

    @Override
    public Long incr(final byte[] key) {
        return new JedisClusterCommand<Long>(connectionHandler, timeout,
                maxRedirections) {
            @Override
            public Long execute(Jedis connection) {
                return connection.incr(key);
            }
        }.runBinary(key);
    }

    @Override
    public Long append(final byte[] key, final byte[] value) {
        return new JedisClusterCommand<Long>(connectionHandler, timeout,
                maxRedirections) {
            @Override
            public Long execute(Jedis connection) {
                return connection.append(key, value);
            }
        }.runBinary(key);
    }

    @Override
    public byte[] substr(final byte[] key, final int start, final int end) {
        return new JedisClusterCommand<byte[]>(connectionHandler, timeout,
                maxRedirections) {
            @Override
            public byte[] execute(Jedis connection) {
                return connection.substr(key, start, end);
            }
        }.runBinary(key);
    }

    @Override
    public Long hset(final byte[] key, final byte[] field, final byte[] value) {
        return new JedisClusterCommand<Long>(connectionHandler, timeout,
                maxRedirections) {
            @Override
            public Long execute(Jedis connection) {
                return connection.hset(key, field, value);
            }
        }.runBinary(key);
    }

    @Override
    public byte[] hget(final byte[] key, final byte[] field) {
        return new JedisClusterCommand<byte[]>(connectionHandler, timeout,
                maxRedirections) {
            @Override
            public byte[] execute(Jedis connection) {
                return connection.hget(key, field);
            }
        }.runBinary(key);
    }

    @Override
    public Long hsetnx(final byte[] key, final byte[] field, final byte[] value) {
        return new JedisClusterCommand<Long>(connectionHandler, timeout,
                maxRedirections) {
            @Override
            public Long execute(Jedis connection) {
                return connection.hsetnx(key, field, value);
            }
        }.runBinary(key);
    }

    @Override
    public String hmset(final byte[] key, final Map<byte[], byte[]> hash) {
        return new JedisClusterCommand<String>(connectionHandler, timeout,
                maxRedirections) {
            @Override
            public String execute(Jedis connection) {
                return connection.hmset(key, hash);
            }
        }.runBinary(key);
    }

    @Override
    public List<byte[]> hmget(final byte[] key, final byte[]... fields) {
        return new JedisClusterCommand<List<byte[]>>(connectionHandler, timeout,
                maxRedirections) {
            @Override
            public List<byte[]> execute(Jedis connection) {
                return connection.hmget(key, fields);
            }
        }.runBinary(key);
    }

    @Override
    public Long hincrBy(final byte[] key, final byte[] field, final long value) {
        return new JedisClusterCommand<Long>(connectionHandler, timeout,
                maxRedirections) {
            @Override
            public Long execute(Jedis connection) {
                return connection.hincrBy(key, field, value);
            }
        }.runBinary(key);
    }

    @Override
    public Double hincrByFloat(final byte[] key, final byte[] field, final double value) {
        return new JedisClusterCommand<Double>(connectionHandler, timeout,
                maxRedirections) {
            @Override
            public Double execute(Jedis connection) {
                return connection.hincrByFloat(key, field, value);
            }
        }.runBinary(key);
    }

    @Override
    public Boolean hexists(final byte[] key, final byte[] field) {
        return new JedisClusterCommand<Boolean>(connectionHandler, timeout,
                maxRedirections) {
            @Override
            public Boolean execute(Jedis connection) {
                return connection.hexists(key, field);
            }
        }.runBinary(key);
    }

    @Override
    public Long hdel(final byte[] key, final byte[]... field) {
        return new JedisClusterCommand<Long>(connectionHandler, timeout,
                maxRedirections) {
            @Override
            public Long execute(Jedis connection) {
                return connection.hdel(key, field);
            }
        }.runBinary(key);
    }

    @Override
    public Long hlen(final byte[] key) {
        return new JedisClusterCommand<Long>(connectionHandler, timeout,
                maxRedirections) {
            @Override
            public Long execute(Jedis connection) {
                return connection.hlen(key);
            }
        }.runBinary(key);
    }

    @Override
    public Set<byte[]> hkeys(final byte[] key) {
        return new JedisClusterCommand<Set<byte[]>>(connectionHandler, timeout,
                maxRedirections) {
            @Override
            public Set<byte[]> execute(Jedis connection) {
                return connection.hkeys(key);
            }
        }.runBinary(key);
    }

    @Override
    public Collection<byte[]> hvals(final byte[] key) {
        return new JedisClusterCommand<Collection<byte[]>>(connectionHandler, timeout,
                maxRedirections) {
            @Override
            public Collection<byte[]> execute(Jedis connection) {
                return connection.hvals(key);
            }
        }.runBinary(key);
    }

    @Override
    public Map<byte[], byte[]> hgetAll(final byte[] key) {
        return new JedisClusterCommand<Map<byte[], byte[]>>(connectionHandler, timeout,
                maxRedirections) {
            @Override
            public Map<byte[], byte[]> execute(Jedis connection) {
                return connection.hgetAll(key);
            }
        }.runBinary(key);
    }

    @Override
    public Long rpush(final byte[] key, final byte[]... args) {
        return new JedisClusterCommand<Long>(connectionHandler, timeout,
                maxRedirections) {
            @Override
            public Long execute(Jedis connection) {
                return connection.rpush(key, args);
            }
        }.runBinary(key);
    }

    @Override
    public Long lpush(final byte[] key, final byte[]... args) {
        return new JedisClusterCommand<Long>(connectionHandler, timeout,
                maxRedirections) {
            @Override
            public Long execute(Jedis connection) {
                return connection.lpush(key, args);
            }
        }.runBinary(key);
    }

    @Override
    public Long llen(final byte[] key) {
        return new JedisClusterCommand<Long>(connectionHandler, timeout,
                maxRedirections) {
            @Override
            public Long execute(Jedis connection) {
                return connection.llen(key);
            }
        }.runBinary(key);
    }

    @Override
    public List<byte[]> lrange(final byte[] key, final long start, final long end) {
        return new JedisClusterCommand<List<byte[]>>(connectionHandler, timeout,
                maxRedirections) {
            @Override
            public List<byte[]> execute(Jedis connection) {
                return connection.lrange(key, start, end);
            }
        }.runBinary(key);
    }

    @Override
    public String ltrim(final byte[] key, final long start, final long end) {
        return new JedisClusterCommand<String>(connectionHandler, timeout,
                maxRedirections) {
            @Override
            public String execute(Jedis connection) {
                return connection.ltrim(key, start, end);
            }
        }.runBinary(key);
    }

    @Override
    public byte[] lindex(final byte[] key, final long index) {
        return new JedisClusterCommand<byte[]>(connectionHandler, timeout,
                maxRedirections) {
            @Override
            public byte[] execute(Jedis connection) {
                return connection.lindex(key, index);
            }
        }.runBinary(key);
    }

    @Override
    public String lset(final byte[] key, final long index, final byte[] value) {
        return new JedisClusterCommand<String>(connectionHandler, timeout,
                maxRedirections) {
            @Override
            public String execute(Jedis connection) {
                return connection.lset(key, index, value);
            }
        }.runBinary(key);
    }

    @Override
    public Long lrem(final byte[] key, final long count, final byte[] value) {
        return new JedisClusterCommand<Long>(connectionHandler, timeout,
                maxRedirections) {
            @Override
            public Long execute(Jedis connection) {
                return connection.lrem(key, count, value);
            }
        }.runBinary(key);
    }

    @Override
    public byte[] lpop(final byte[] key) {
        return new JedisClusterCommand<byte[]>(connectionHandler, timeout,
                maxRedirections) {
            @Override
            public byte[] execute(Jedis connection) {
                return connection.lpop(key);
            }
        }.runBinary(key);
    }

    @Override
    public byte[] rpop(final byte[] key) {
        return new JedisClusterCommand<byte[]>(connectionHandler, timeout,
                maxRedirections) {
            @Override
            public byte[] execute(Jedis connection) {
                return connection.rpop(key);
            }
        }.runBinary(key);
    }

    @Override
    public Long sadd(final byte[] key, final byte[]... member) {
        return new JedisClusterCommand<Long>(connectionHandler, timeout,
                maxRedirections) {
            @Override
            public Long execute(Jedis connection) {
                return connection.sadd(key, member);
            }
        }.runBinary(key);
    }

    @Override
    public Set<byte[]> smembers(final byte[] key) {
        return new JedisClusterCommand<Set<byte[]>>(connectionHandler, timeout,
                maxRedirections) {
            @Override
            public Set<byte[]> execute(Jedis connection) {
                return connection.smembers(key);
            }
        }.runBinary(key);
    }

    @Override
    public Long srem(final byte[] key, final byte[]... member) {
        return new JedisClusterCommand<Long>(connectionHandler, timeout,
                maxRedirections) {
            @Override
            public Long execute(Jedis connection) {
                return connection.srem(key, member);
            }
        }.runBinary(key);
    }

    @Override
    public byte[] spop(final byte[] key) {
        return new JedisClusterCommand<byte[]>(connectionHandler, timeout,
                maxRedirections) {
            @Override
            public byte[] execute(Jedis connection) {
                return connection.spop(key);
            }
        }.runBinary(key);
    }

    @Override
    public Long scard(final byte[] key) {
        return new JedisClusterCommand<Long>(connectionHandler, timeout,
                maxRedirections) {
            @Override
            public Long execute(Jedis connection) {
                return connection.scard(key);
            }
        }.runBinary(key);
    }

    @Override
    public Boolean sismember(final byte[] key, final byte[] member) {
        return new JedisClusterCommand<Boolean>(connectionHandler, timeout,
                maxRedirections) {
            @Override
            public Boolean execute(Jedis connection) {
                return connection.sismember(key, member);
            }
        }.runBinary(key);
    }

    @Override
    public byte[] srandmember(final byte[] key) {
        return new JedisClusterCommand<byte[]>(connectionHandler, timeout,
                maxRedirections) {
            @Override
            public byte[] execute(Jedis connection) {
                return connection.srandmember(key);
            }
        }.runBinary(key);
    }

    @Override
    public Long strlen(final byte[] key) {
        return new JedisClusterCommand<Long>(connectionHandler, timeout,
                maxRedirections) {
            @Override
            public Long execute(Jedis connection) {
                return connection.strlen(key);
            }
        }.runBinary(key);
    }

    @Override
    public Long zadd(final byte[] key, final double score, final byte[] member) {
        return new JedisClusterCommand<Long>(connectionHandler, timeout,
                maxRedirections) {
            @Override
            public Long execute(Jedis connection) {
                return connection.zadd(key, score, member);
            }
        }.runBinary(key);
    }

    @Override
    public Long zadd(final byte[] key, final Map<byte[], Double> scoreMembers) {
        return new JedisClusterCommand<Long>(connectionHandler, timeout,
                maxRedirections) {
            @Override
            public Long execute(Jedis connection) {
                return connection.zadd(key, scoreMembers);
            }
        }.runBinary(key);
    }

    @Override
    public Set<byte[]> zrange(final byte[] key, final long start, final long end) {
        return new JedisClusterCommand<Set<byte[]>>(connectionHandler, timeout,
                maxRedirections) {
            @Override
            public Set<byte[]> execute(Jedis connection) {
                return connection.zrange(key, start, end);
            }
        }.runBinary(key);
    }

    @Override
    public Long zrem(final byte[] key, final byte[]... member) {
        return new JedisClusterCommand<Long>(connectionHandler, timeout,
                maxRedirections) {
            @Override
            public Long execute(Jedis connection) {
                return connection.zrem(key, member);
            }
        }.runBinary(key);
    }

    @Override
    public Double zincrby(final byte[] key, final double score, final byte[] member) {
        return new JedisClusterCommand<Double>(connectionHandler, timeout,
                maxRedirections) {
            @Override
            public Double execute(Jedis connection) {
                return connection.zincrby(key, score, member);
            }
        }.runBinary(key);
    }

    @Override
    public Long zrank(final byte[] key, final byte[] member) {
        return new JedisClusterCommand<Long>(connectionHandler, timeout,
                maxRedirections) {
            @Override
            public Long execute(Jedis connection) {
                return connection.zrank(key, member);
            }
        }.runBinary(key);
    }

    @Override
    public Long zrevrank(final byte[] key, final byte[] member) {
        return new JedisClusterCommand<Long>(connectionHandler, timeout,
                maxRedirections) {
            @Override
            public Long execute(Jedis connection) {
                return connection.zrevrank(key, member);
            }
        }.runBinary(key);
    }

    @Override
    public Set<byte[]> zrevrange(final byte[] key, final long start, final long end) {
        return new JedisClusterCommand<Set<byte[]>>(connectionHandler, timeout,
                maxRedirections) {
            @Override
            public Set<byte[]> execute(Jedis connection) {
                return connection.zrevrange(key, start, end);
            }
        }.runBinary(key);
    }

    @Override
    public Set<Tuple> zrangeWithScores(final byte[] key, final long start, final long end) {
        return new JedisClusterCommand<Set<Tuple>>(connectionHandler, timeout,
                maxRedirections) {
            @Override
            public Set<Tuple> execute(Jedis connection) {
                return connection.zrangeWithScores(key, start, end);
            }
        }.runBinary(key);
    }

    @Override
    public Set<Tuple> zrevrangeWithScores(final byte[] key, final long start, final long end) {
        return new JedisClusterCommand<Set<Tuple>>(connectionHandler, timeout,
                maxRedirections) {
            @Override
            public Set<Tuple> execute(Jedis connection) {
                return connection.zrevrangeWithScores(key, start, end);
            }
        }.runBinary(key);
    }

    @Override
    public Long zcard(final byte[] key) {
        return new JedisClusterCommand<Long>(connectionHandler, timeout,
                maxRedirections) {
            @Override
            public Long execute(Jedis connection) {
                return connection.zcard(key);
            }
        }.runBinary(key);
    }

    @Override
    public Double zscore(final byte[] key, final byte[] member) {
        return new JedisClusterCommand<Double>(connectionHandler, timeout,
                maxRedirections) {
            @Override
            public Double execute(Jedis connection) {
                return connection.zscore(key, member);
            }
        }.runBinary(key);
    }

    @Override
    public List<byte[]> sort(final byte[] key) {
        return new JedisClusterCommand<List<byte[]>>(connectionHandler, timeout,
                maxRedirections) {
            @Override
            public List<byte[]> execute(Jedis connection) {
                return connection.sort(key);
            }
        }.runBinary(key);
    }

    
    @Override
    public List<byte[]> sort(final byte[] key, final SortingParams sortingParameters) {
        return new JedisClusterCommand<List<byte[]>>(connectionHandler, timeout,
                maxRedirections) {
            @Override
            public List<byte[]> execute(Jedis connection) {
                return connection.sort(key, sortingParameters);
            }
        }.runBinary(key);
    }

    @Override
    public Long zcount(final byte[] key, final double min, final double max) {
        return new JedisClusterCommand<Long>(connectionHandler, timeout,
                maxRedirections) {
            @Override
            public Long execute(Jedis connection) {
                return connection.zcount(key, min, max);
            }
        }.runBinary(key);
    }

    @Override
    public Long zcount(final byte[] key, final byte[] min, final byte[] max) {
        return new JedisClusterCommand<Long>(connectionHandler, timeout,
                maxRedirections) {
            @Override
            public Long execute(Jedis connection) {
                return connection.zcount(key, min, max);
            }
        }.runBinary(key);
    }

    @Override
    public Set<byte[]> zrangeByScore(final byte[] key, final double min, final double max) {
        return new JedisClusterCommand<Set<byte[]>>(connectionHandler, timeout,
                maxRedirections) {
            @Override
            public Set<byte[]> execute(Jedis connection) {
                return connection.zrangeByScore(key, min, max);
            }
        }.runBinary(key);
    }

    @Override
    public Set<byte[]> zrangeByScore(final byte[] key, final byte[] min, final byte[] max) {
        return new JedisClusterCommand<Set<byte[]>>(connectionHandler, timeout,
                maxRedirections) {
            @Override
            public Set<byte[]> execute(Jedis connection) {
                return connection.zrangeByScore(key, min, max);
            }
        }.runBinary(key);
    }

    @Override
    public Set<byte[]> zrevrangeByScore(final byte[] key, final double max, final double min) {
        return new JedisClusterCommand<Set<byte[]>>(connectionHandler, timeout,
                maxRedirections) {
             @Override
             public Set<byte[]> execute(Jedis connection) {
             return connection.zrevrangeByScore(key, max,min);
             }
         }.runBinary(key);
    }

    @Override
    public Set<byte[]> zrangeByScore(final byte[] key, final double min, final double max, final int offset,
	    final int count) {
        return new JedisClusterCommand<Set<byte[]>>(connectionHandler, timeout,
                maxRedirections) {
             @Override
             public Set<byte[]> execute(Jedis connection) {
             return connection.zrangeByScore(key, min, max, offset, count);
             }
         }.runBinary(key);
    }

    @Override
    public Set<byte[]> zrevrangeByScore(final byte[] key, final byte[] max, final byte[] min) {
        return new JedisClusterCommand<Set<byte[]>>(connectionHandler, timeout,
                maxRedirections) {
             @Override
             public Set<byte[]> execute(Jedis connection) {
             return connection.zrevrangeByScore(key, max, min);
             }
         }.runBinary(key);
    }

    @Override
    public Set<byte[]> zrangeByScore(final byte[] key, final byte[] min, final byte[] max, final int offset,
	    final int count) {
        return new JedisClusterCommand<Set<byte[]>>(connectionHandler, timeout,
                maxRedirections) {
             @Override
             public Set<byte[]> execute(Jedis connection) {
             return connection.zrangeByScore(key, min, max, offset, count);
             }
         }.runBinary(key);
    }

    @Override
    public Set<byte[]> zrevrangeByScore(final byte[] key, final double max, final double min,
	    final int offset, final int count) {
        return new JedisClusterCommand<Set<byte[]>>(connectionHandler, timeout,
                maxRedirections) {
             @Override
             public Set<byte[]> execute(Jedis connection) {
             return connection.zrevrangeByScore(key, max, min, offset, count);
             }
         }.runBinary(key);
    }

    @Override
    public Set<Tuple> zrangeByScoreWithScores(final byte[] key, final double min, final double max) {
        return new JedisClusterCommand<Set<Tuple>>(connectionHandler, timeout,
                maxRedirections) {
             @Override
             public Set<Tuple> execute(Jedis connection) {
             return connection.zrangeByScoreWithScores(key, min, max);
             }
         }.runBinary(key);
    }

    @Override
    public Set<Tuple> zrevrangeByScoreWithScores(final byte[] key, final double max, final double min) {
        return new JedisClusterCommand<Set<Tuple>>(connectionHandler, timeout,
                maxRedirections) {
             @Override
             public Set<Tuple> execute(Jedis connection) {
             return connection.zrevrangeByScoreWithScores(key, max, min);
             }
         }.runBinary(key);
    }

    @Override
    public Set<Tuple> zrangeByScoreWithScores(final byte[] key, final double min, final double max,
	    final int offset, final int count) {
        return new JedisClusterCommand<Set<Tuple>>(connectionHandler, timeout,
                maxRedirections) {
             @Override
             public Set<Tuple> execute(Jedis connection) {
             return connection.zrangeByScoreWithScores(key, min, max, offset, count);
             }
         }.runBinary(key);
    }

    @Override
    public Set<byte[]> zrevrangeByScore(final byte[] key, final byte[] max, final byte[] min,
	    final int offset, final int count) {
        return new JedisClusterCommand<Set<byte[]>>(connectionHandler, timeout,
                maxRedirections) {
             @Override
             public Set<byte[]> execute(Jedis connection) {
             return connection.zrevrangeByScore(key, max, min, offset, count);
             }
         }.runBinary(key);
    }

    @Override
    public Set<Tuple> zrangeByScoreWithScores(final byte[] key, final byte[] min, final byte[] max) {
        return new JedisClusterCommand<Set<Tuple>>(connectionHandler, timeout,
                maxRedirections) {
             @Override
             public Set<Tuple> execute(Jedis connection) {
             return connection.zrangeByScoreWithScores(key, min, max);
             }
         }.runBinary(key);
    }

    @Override
    public Set<Tuple> zrevrangeByScoreWithScores(final byte[] key, final byte[] max, final byte[] min) {
        return new JedisClusterCommand<Set<Tuple>>(connectionHandler, timeout,
                maxRedirections) {
             @Override
             public Set<Tuple> execute(Jedis connection) {
             return connection.zrevrangeByScoreWithScores(key, max, min);
             }
         }.runBinary(key);
    }

    @Override
    public Set<Tuple> zrangeByScoreWithScores(final byte[] key, final byte[] min, final byte[] max,
	    final int offset, final int count) {
        return new JedisClusterCommand<Set<Tuple>>(connectionHandler, timeout,
                maxRedirections) {
             @Override
             public Set<Tuple> execute(Jedis connection) {
             return connection.zrangeByScoreWithScores(key, min, max, offset, count);
             }
         }.runBinary(key);
    }

    @Override
    public Set<Tuple> zrevrangeByScoreWithScores(final byte[] key, final double max, final double min,
	    final int offset, final int count) {
        return new JedisClusterCommand<Set<Tuple>>(connectionHandler, timeout,
                maxRedirections) {
             @Override
             public Set<Tuple> execute(Jedis connection) {
             return connection.zrevrangeByScoreWithScores(key, max, min, offset, count);
             }
         }.runBinary(key);
    }

    @Override
    public Set<Tuple> zrevrangeByScoreWithScores(final byte[] key, final byte[] max, final byte[] min,
	    final int offset, final int count) {
        return new JedisClusterCommand<Set<Tuple>>(connectionHandler, timeout,
                maxRedirections) {
             @Override
             public Set<Tuple> execute(Jedis connection) {
             return connection.zrevrangeByScoreWithScores(key, max, min, offset, count);
             }
         }.runBinary(key);
    }
	    
    @Override
    public Long zremrangeByRank(final byte[] key, final long start, final long end) {
        return new JedisClusterCommand<Long>(connectionHandler, timeout,
                maxRedirections) {
             @Override
             public Long execute(Jedis connection) {
             return connection.zremrangeByRank(key, start, end);
             }
         }.runBinary(key);
    }

    @Override
    public Long zremrangeByScore(final byte[] key, final double start, final double end) {
        return new JedisClusterCommand<Long>(connectionHandler, timeout,
                maxRedirections) {
             @Override
             public Long execute(Jedis connection) {
             return connection.zremrangeByScore(key, start, end);
             }
         }.runBinary(key);
    }

    @Override
    public Long zremrangeByScore(final byte[] key, final byte[] start, final byte[] end) {
        return new JedisClusterCommand<Long>(connectionHandler, timeout,
                maxRedirections) {
             @Override
             public Long execute(Jedis connection) {
             return connection.zremrangeByScore(key, start, end);
             }
         }.runBinary(key);
    }

    @Override
    public Long linsert(final byte[] key, final Client.LIST_POSITION where, final byte[] pivot,
	    final byte[] value) {
        return new JedisClusterCommand<Long>(connectionHandler, timeout,
                maxRedirections) {
             @Override
             public Long execute(Jedis connection) {
             return connection.linsert(key, where, pivot, value);
             }
         }.runBinary(key);
    }

    @Override
    public Long lpushx(final byte[] key, final byte[]... arg) {
        return new JedisClusterCommand<Long>(connectionHandler, timeout,
                maxRedirections) {
             @Override
             public Long execute(Jedis connection) {
             return connection.lpushx(key, arg);
             }
         }.runBinary(key);
    }

    @Override
    public Long rpushx(final byte[] key, final byte[]... arg) {
        return new JedisClusterCommand<Long>(connectionHandler, timeout,
                maxRedirections) {
             @Override
             public Long execute(Jedis connection) {
             return connection.rpushx(key, arg);
             }
         }.runBinary(key);
    }

    @Override
    public List<byte[]> blpop(final byte[] arg) {
        return new JedisClusterCommand<List<byte[]>>(connectionHandler, timeout,
                maxRedirections) {
             @Override
             public List<byte[]> execute(Jedis connection) {
             return connection.blpop(arg);
             }
         }.runBinary(arg);
    }

    @Override
    public List<byte[]> brpop(final byte[] arg) {
        return new JedisClusterCommand<List<byte[]>>(connectionHandler, timeout,
                maxRedirections) {
             @Override
             public List<byte[]> execute(Jedis connection) {
             return connection.brpop(arg);
             }
         }.runBinary(arg);
    }

    @Override
    public Long del(final byte[] key) {
        return new JedisClusterCommand<Long>(connectionHandler, timeout,
                maxRedirections) {
             @Override
             public Long execute(Jedis connection) {
             return connection.del(key);
             }
         }.runBinary(key);
    }

    @Override
    public byte[] echo(final byte[] arg) {
        return new JedisClusterCommand<byte[]>(connectionHandler, timeout,
                maxRedirections) {
             @Override
             public byte[] execute(Jedis connection) {
             return connection.echo(arg);
             }
         }.runBinary(null);
    }

    @Override 
    public Long move(final byte[] key, final int dbIndex) {
        return new JedisClusterCommand<Long>(connectionHandler, timeout,
                maxRedirections) {
             @Override
             public Long execute(Jedis connection) {
             return connection.move(key, dbIndex);
             }
         }.runBinary(null);
    }

    @Override
    public Long bitcount(final byte[] key) {
        return new JedisClusterCommand<Long>(connectionHandler, timeout,
                maxRedirections) {
             @Override
             public Long execute(Jedis connection) {
             return connection.bitcount(key);
             }
         }.runBinary(key);
    }

    @Override
    public Long bitcount(final byte[] key, final long start, final long end) {
        return new JedisClusterCommand<Long>(connectionHandler, timeout,
                maxRedirections) {
             @Override
             public Long execute(Jedis connection) {
             return connection.bitcount(key, start, end);
             }
         }.runBinary(key);
    }

    @Override
    public Long pfadd(final byte[] key, final byte[]... elements) {
        return new JedisClusterCommand<Long>(connectionHandler, timeout,
                maxRedirections) {
            @Override
            public Long execute(Jedis connection) { return connection.pfadd(key, elements); }
        }.runBinary(key);
    }

    @Override
    public long pfcount(final byte[] key) {
        return new JedisClusterCommand<Long>(connectionHandler, timeout,
                maxRedirections) {
            @Override
            public Long execute(Jedis connection) { return connection.pfcount(key); }
        }.runBinary(key);
    }
    
    @Override
    public List<byte[]> srandmember(final byte[] key, final int count) {
	return new JedisClusterCommand<List<byte[]>>(connectionHandler, timeout,
		maxRedirections) {
	    @Override
	    public List<byte[]> execute(Jedis connection) {
		return connection.srandmember(key, count);
	    }
	}.runBinary(key);
    }

    @Override
    public Long zlexcount(final byte[] key, final byte[] min, final byte[] max) {
	return new JedisClusterCommand<Long>(connectionHandler, timeout,
		maxRedirections) {
	    @Override
	    public Long execute(Jedis connection) {
		return connection.zlexcount(key, min, max);
	    }
	}.runBinary(key);
    }

    @Override
    public Set<byte[]> zrangeByLex(final byte[] key, final byte[] min, final byte[] max) {
	return new JedisClusterCommand<Set<byte[]>>(connectionHandler, timeout,
		maxRedirections) {
	    @Override
	    public Set<byte[]> execute(Jedis connection) {
		return connection.zrangeByLex(key, min, max);
	    }
	}.runBinary(key);
    }

    @Override
    public Set<byte[]> zrangeByLex(final byte[] key, final byte[] min, final byte[] max,
	    final int offset, final int count) {
	return new JedisClusterCommand<Set<byte[]>>(connectionHandler, timeout,
		maxRedirections) {
	    @Override
	    public Set<byte[]> execute(Jedis connection) {
		return connection.zrangeByLex(key, min, max, offset, count);
	    }
	}.runBinary(key);
    }

    @Override
    public Long zremrangeByLex(final byte[] key, final byte[] min, final byte[] max) {
	return new JedisClusterCommand<Long>(connectionHandler, timeout,
		maxRedirections) {
	    @Override
	    public Long execute(Jedis connection) {
		return connection.zremrangeByLex(key, min, max);
	    }
	}.runBinary(key);
    }

    public Map<String, JedisPool> getClusterNodes() {
        return connectionHandler.getNodes();
    }
    
    @Override
    public Object eval(final byte[] script, final byte[] keyCount, final byte[]... params) {
        return new JedisClusterCommand<Object>(connectionHandler, timeout,
                maxRedirections) {
                @Override
                public Object execute(Jedis connection) {
                return connection.eval(script, keyCount, params);
                }
            }.runBinary(Integer.parseInt(SafeEncoder.encode(keyCount)), params);
    }

    @Override
    public Object eval(final byte[] script, final int keyCount, final byte[]... params) {
        return new JedisClusterCommand<Object>(connectionHandler, timeout,
                maxRedirections) {
                @Override
                public Object execute(Jedis connection) {
                return connection.eval(script, keyCount, params);
                }
            }.runBinary(keyCount, params);
    }

    @Override
    public Object eval(final byte[] script, final List<byte[]> keys, final List<byte[]> args) {
        return new JedisClusterCommand<Object>(connectionHandler, timeout,
                maxRedirections) {
                @Override
                public Object execute(Jedis connection) {
                return connection.eval(script, keys, args);
                }
            }.runBinary(keys.size(), keys.toArray(new byte[keys.size()][]));
    }

    @Override
    public Object eval(final byte[] script, byte[] key) {
        return new JedisClusterCommand<Object>(connectionHandler, timeout,
                maxRedirections) {
                @Override
                public Object execute(Jedis connection) {
                return connection.eval(script);
                }
            }.runBinary(key);
    }

    @Override
    public Object evalsha(final byte[] script, byte[] key) {
        return new JedisClusterCommand<Object>(connectionHandler, timeout,
                maxRedirections) {
                @Override
                public Object execute(Jedis connection) {
                return connection.evalsha(script);
                }
            }.runBinary(key);
    }

    @Override
    public Object evalsha(final byte[] sha1, final List<byte[]> keys, final List<byte[]> args) {
        return new JedisClusterCommand<Object>(connectionHandler, timeout,
                maxRedirections) {
                @Override
                public Object execute(Jedis connection) {
                return connection.evalsha(sha1, keys, args);
                }
            }.runBinary(keys.size(), keys.toArray(new byte[keys.size()][]));
    }

    @Override
    public Object evalsha(final byte[] sha1, final int keyCount, final byte[]... params) {
        return new JedisClusterCommand<Object>(connectionHandler, timeout,
                maxRedirections) {
                @Override
                public Object execute(Jedis connection) {
                return connection.evalsha(sha1, keyCount, params);
                }
            }.runBinary(keyCount, params);
    }
    
    @Override
    public List<Long> scriptExists(final byte[] key, final byte[][] sha1) {
        return new JedisClusterCommand<List<Long>>(connectionHandler, timeout,
                maxRedirections) {
                @Override
                public List<Long> execute(Jedis connection) {
                return connection.scriptExists(sha1);
                }
            }.runBinary(key);
    }
    
    @Override
    public byte[] scriptLoad(final byte[] script, final byte[] key) {
        return new JedisClusterCommand<byte[]>(connectionHandler, timeout,
                maxRedirections) {
                @Override
                public byte[] execute(Jedis connection) {
                return connection.scriptLoad(script);
                }
            }.runBinary(key);
    }
    
    @Override
    public String scriptFlush(final byte[] key) {
        return new JedisClusterCommand<String>(connectionHandler, timeout,
                maxRedirections) {
                @Override
                public String execute(Jedis connection) {
                return connection.scriptFlush();
                }
            }.runBinary(key);
    }
    
    @Override
    public String scriptKill(byte[] key) {
        return new JedisClusterCommand<String>(connectionHandler, timeout,
                maxRedirections) {
                @Override
                public String execute(Jedis connection) {
                return connection.scriptKill();
                }
            }.runBinary(key);
    }
    
    @Override
    public Long del(final byte[]... keys) {
	return new JedisClusterCommand<Long>(connectionHandler, timeout,
		maxRedirections) {
	    @Override
	    public Long execute(Jedis connection) {
		return connection.del(keys);
	    }
	}.runBinary(keys.length, keys);
    }

    @Override
    public List<byte[]> blpop(final int timeout, final byte[]... keys) {
	return new JedisClusterCommand<List<byte[]>>(connectionHandler,
		timeout, maxRedirections) {
	    @Override
	    public List<byte[]> execute(Jedis connection) {
		return connection.blpop(timeout, keys);
	    }
	}.runBinary(keys.length, keys);
    }

    @Override
    public List<byte[]> brpop(final int timeout, final byte[]... keys) {
	return new JedisClusterCommand<List<byte[]>>(connectionHandler,
		timeout, maxRedirections) {
	    @Override
	    public List<byte[]> execute(Jedis connection) {
		return connection.brpop(timeout, keys);
	    }
	}.runBinary(keys.length, keys);
    }

    @Override
    public List<byte[]> mget(final byte[]... keys) {
	return new JedisClusterCommand<List<byte[]>>(connectionHandler,
		timeout, maxRedirections) {
	    @Override
	    public List<byte[]> execute(Jedis connection) {
		return connection.mget(keys);
	    }
	}.runBinary(keys.length - 1, keys);
    }

    @Override
    public String mset(final byte[]... keysvalues) {
	byte[][] keys = new byte[keysvalues.length / 2][];

	for (int keyIdx = 0; keyIdx < keys.length; keyIdx++) {
	    keys[keyIdx] = keysvalues[keyIdx * 2];
	}

	return new JedisClusterCommand<String>(connectionHandler, timeout,
		maxRedirections) {
	    @Override
	    public String execute(Jedis connection) {
		return connection.mset(keysvalues);
	    }
	}.runBinary(keys.length, keys);
    }

    @Override
    public Long msetnx(final byte[]... keysvalues) {
	byte[][] keys = new byte[keysvalues.length / 2][];

	for (int keyIdx = 0; keyIdx < keys.length; keyIdx++) {
	    keys[keyIdx] = keysvalues[keyIdx * 2];
	}

	return new JedisClusterCommand<Long>(connectionHandler, timeout,
		maxRedirections) {
	    @Override
	    public Long execute(Jedis connection) {
		return connection.msetnx(keysvalues);
	    }
	}.runBinary(keys.length, keys);
    }

    @Override
    public String rename(final byte[] oldkey, final byte[] newkey) {
	return new JedisClusterCommand<String>(connectionHandler, timeout,
		maxRedirections) {
	    @Override
	    public String execute(Jedis connection) {
		return connection.rename(oldkey, newkey);
	    }
	}.runBinary(2, oldkey, newkey);
    }

    @Override
    public Long renamenx(final byte[] oldkey, final byte[] newkey) {
	return new JedisClusterCommand<Long>(connectionHandler, timeout,
		maxRedirections) {
	    @Override
	    public Long execute(Jedis connection) {
		return connection.renamenx(oldkey, newkey);
	    }
	}.runBinary(2, oldkey, newkey);
    }

    @Override
    public byte[] rpoplpush(final byte[] srckey, final byte[] dstkey) {
	return new JedisClusterCommand<byte[]>(connectionHandler, timeout,
		maxRedirections) {
	    @Override
	    public byte[] execute(Jedis connection) {
		return connection.rpoplpush(srckey, dstkey);
	    }
	}.runBinary(2, srckey, dstkey);
    }

    @Override
    public Set<byte[]> sdiff(final byte[]... keys) {
	return new JedisClusterCommand<Set<byte[]>>(connectionHandler, timeout,
		maxRedirections) {
	    @Override
	    public Set<byte[]> execute(Jedis connection) {
		return connection.sdiff(keys);
	    }
	}.runBinary(keys.length, keys);
    }

    @Override
    public Long sdiffstore(final byte[] dstkey, final byte[]... keys) {
	byte[][] wholeKeys = KeyMergeUtil.merge(dstkey, keys);

	return new JedisClusterCommand<Long>(connectionHandler, timeout,
		maxRedirections) {
	    @Override
	    public Long execute(Jedis connection) {
		return connection.sdiffstore(dstkey, keys);
	    }
	}.runBinary(wholeKeys.length, wholeKeys);
    }

    @Override
    public Set<byte[]> sinter(final byte[]... keys) {
	return new JedisClusterCommand<Set<byte[]>>(connectionHandler, timeout,
		maxRedirections) {
	    @Override
	    public Set<byte[]> execute(Jedis connection) {
		return connection.sinter(keys);
	    }
	}.runBinary(keys.length, keys);
    }

    @Override
    public Long sinterstore(final byte[] dstkey, final byte[]... keys) {
	byte[][] wholeKeys = KeyMergeUtil.merge(dstkey, keys);

	return new JedisClusterCommand<Long>(connectionHandler, timeout,
		maxRedirections) {
	    @Override
	    public Long execute(Jedis connection) {
		return connection.sinterstore(dstkey, keys);
	    }
	}.runBinary(wholeKeys.length, wholeKeys);
    }

    @Override
    public Long smove(final byte[] srckey, final byte[] dstkey,
	    final byte[] member) {
	return new JedisClusterCommand<Long>(connectionHandler, timeout,
		maxRedirections) {
	    @Override
	    public Long execute(Jedis connection) {
		return connection.smove(srckey, dstkey, member);
	    }
	}.runBinary(2, srckey, dstkey);
    }

    @Override
    public Long sort(final byte[] key, final SortingParams sortingParameters,
	    final byte[] dstkey) {
	return new JedisClusterCommand<Long>(connectionHandler, timeout,
		maxRedirections) {
	    @Override
	    public Long execute(Jedis connection) {
		return connection.sort(key, sortingParameters, dstkey);
	    }
	}.runBinary(2, key, dstkey);
    }

    @Override
    public Long sort(final byte[] key, final byte[] dstkey) {
	return new JedisClusterCommand<Long>(connectionHandler, timeout,
		maxRedirections) {
	    @Override
	    public Long execute(Jedis connection) {
		return connection.sort(key, dstkey);
	    }
	}.runBinary(2, key, dstkey);
    }

    @Override
    public Set<byte[]> sunion(final byte[]... keys) {
	return new JedisClusterCommand<Set<byte[]>>(connectionHandler, timeout,
		maxRedirections) {
	    @Override
	    public Set<byte[]> execute(Jedis connection) {
		return connection.sunion(keys);
	    }
	}.runBinary(keys.length, keys);
    }

    @Override
    public Long sunionstore(final byte[] dstkey, final byte[]... keys) {
	byte[][] wholeKeys = KeyMergeUtil.merge(dstkey, keys);

	return new JedisClusterCommand<Long>(connectionHandler, timeout,
		maxRedirections) {
	    @Override
	    public Long execute(Jedis connection) {
		return connection.sunionstore(dstkey, keys);
	    }
	}.runBinary(wholeKeys.length, wholeKeys);
    }

    @Override
    public Long zinterstore(final byte[] dstkey, final byte[]... sets) {
	byte[][] wholeKeys = KeyMergeUtil.merge(dstkey, sets);

	return new JedisClusterCommand<Long>(connectionHandler, timeout,
		maxRedirections) {
	    @Override
	    public Long execute(Jedis connection) {
		return connection.zinterstore(dstkey, sets);
	    }
	}.runBinary(wholeKeys.length, wholeKeys);
    }

    @Override
    public Long zinterstore(final byte[] dstkey, final ZParams params,
	    final byte[]... sets) {
	byte[][] wholeKeys = KeyMergeUtil.merge(dstkey, sets);

	return new JedisClusterCommand<Long>(connectionHandler, timeout,
		maxRedirections) {
	    @Override
	    public Long execute(Jedis connection) {
		return connection.zinterstore(dstkey, params, sets);
	    }
	}.runBinary(wholeKeys.length, wholeKeys);
    }

    @Override
    public Long zunionstore(final byte[] dstkey, final byte[]... sets) {
	byte[][] wholeKeys = KeyMergeUtil.merge(dstkey, sets);

	return new JedisClusterCommand<Long>(connectionHandler, timeout,
		maxRedirections) {
	    @Override
	    public Long execute(Jedis connection) {
		return connection.zunionstore(dstkey, sets);
	    }
	}.runBinary(wholeKeys.length, wholeKeys);
    }

    @Override
    public Long zunionstore(final byte[] dstkey, final ZParams params,
	    final byte[]... sets) {
	byte[][] wholeKeys = KeyMergeUtil.merge(dstkey, sets);

	return new JedisClusterCommand<Long>(connectionHandler, timeout,
		maxRedirections) {
	    @Override
	    public Long execute(Jedis connection) {
		return connection.zunionstore(dstkey, params, sets);
	    }
	}.runBinary(wholeKeys.length, wholeKeys);
    }

    @Override
    public byte[] brpoplpush(final byte[] source, final byte[] destination,
	    final int timeout) {
	return new JedisClusterCommand<byte[]>(connectionHandler, timeout,
		maxRedirections) {
	    @Override
	    public byte[] execute(Jedis connection) {
		return connection.brpoplpush(source, destination, timeout);
	    }
	}.runBinary(2, source, destination);
    }

    @Override
    public Long publish(final byte[] channel, final byte[] message) {
	return new JedisClusterCommand<Long>(connectionHandler, timeout,
		maxRedirections) {
	    @Override
	    public Long execute(Jedis connection) {
		return connection.publish(channel, message);
	    }
	}.runWithAnyNode();
    }

    @Override
    public void subscribe(final BinaryJedisPubSub jedisPubSub,
	    final byte[]... channels) {
	new JedisClusterCommand<Integer>(connectionHandler, timeout,
		maxRedirections) {
	    @Override
	    public Integer execute(Jedis connection) {
		connection.subscribe(jedisPubSub, channels);
		return 0;
	    }
	}.runWithAnyNode();
    }

    @Override
    public void psubscribe(final BinaryJedisPubSub jedisPubSub,
	    final byte[]... patterns) {
	new JedisClusterCommand<Integer>(connectionHandler, timeout,
		maxRedirections) {
	    @Override
	    public Integer execute(Jedis connection) {
		connection.subscribe(jedisPubSub, patterns);
		return 0;
	    }
	}.runWithAnyNode();
    }

    @Override
    public Long bitop(final BitOP op, final byte[] destKey,
	    final byte[]... srcKeys) {
	byte[][] wholeKeys = KeyMergeUtil.merge(destKey, srcKeys);

	return new JedisClusterCommand<Long>(connectionHandler, timeout,
		maxRedirections) {
	    @Override
	    public Long execute(Jedis connection) {
		return connection.bitop(op, destKey, srcKeys);
	    }
	}.runBinary(wholeKeys.length, wholeKeys);
    }

    @Override
    public String pfmerge(final byte[] destkey, final byte[]... sourcekeys) {
	byte[][] wholeKeys = KeyMergeUtil.merge(destkey, sourcekeys);

	return new JedisClusterCommand<String>(connectionHandler, timeout,
		maxRedirections) {
	    @Override
	    public String execute(Jedis connection) {
		return connection.pfmerge(destkey, sourcekeys);
	    }
	}.runBinary(wholeKeys.length, wholeKeys);
    }

    @Override
    public Long pfcount(final byte[]... keys) {
	return new JedisClusterCommand<Long>(connectionHandler, timeout,
		maxRedirections) {
	    @Override
	    public Long execute(Jedis connection) {
		return connection.pfcount(keys);
	    }
	}.runBinary(keys.length, keys);
    }

    @Override
    public void close() throws IOException {
	if (connectionHandler != null) {
	    for (JedisPool pool : connectionHandler.getNodes().values()) {
		try {
		    if (pool != null) {
			pool.destroy();
		    }
		} catch (Exception e) {
		    // pass
		}
	    }
	}	
    }
=======
    JedisClusterBinaryScriptingCommands, Closeable {

  public static final short HASHSLOTS = 16384;
  protected static final int DEFAULT_TIMEOUT = 1;
  protected static final int DEFAULT_MAX_REDIRECTIONS = 5;

  protected int maxRedirections;

  protected JedisClusterConnectionHandler connectionHandler;

  public BinaryJedisCluster(Set<HostAndPort> nodes, int timeout) {
    this(nodes, timeout, DEFAULT_MAX_REDIRECTIONS, new GenericObjectPoolConfig());
  }

  public BinaryJedisCluster(Set<HostAndPort> nodes) {
    this(nodes, DEFAULT_TIMEOUT);
  }

  public BinaryJedisCluster(Set<HostAndPort> jedisClusterNode, int timeout, int maxRedirections,
      final GenericObjectPoolConfig poolConfig) {
    this.connectionHandler = new JedisSlotBasedConnectionHandler(jedisClusterNode, poolConfig,
        timeout);
    this.maxRedirections = maxRedirections;
  }

  @Override
  public void close() throws IOException {
    if (connectionHandler != null) {
      for (JedisPool pool : connectionHandler.getNodes().values()) {
        try {
          if (pool != null) {
            pool.destroy();
          }
        } catch (Exception e) {
          // pass
        }
      }
    }
  }

  @Override
  public String set(final byte[] key, final byte[] value) {
    return new JedisClusterCommand<String>(connectionHandler, maxRedirections) {
      @Override
      public String execute(Jedis connection) {
        return connection.set(key, value);
      }
    }.runBinary(key);
  }

  @Override
  public String set(final byte[] key, final byte[] value, final byte[] nxxx, final byte[] expx,
      final long time) {
    return new JedisClusterCommand<String>(connectionHandler, maxRedirections) {
      @Override
      public String execute(Jedis connection) {
        return connection.set(key, value, nxxx, expx, time);
      }
    }.runBinary(key);
  }

  @Override
  public byte[] get(final byte[] key) {
    return new JedisClusterCommand<byte[]>(connectionHandler, maxRedirections) {
      @Override
      public byte[] execute(Jedis connection) {
        return connection.get(key);
      }
    }.runBinary(key);
  }

  @Override
  public Boolean exists(final byte[] key) {
    return new JedisClusterCommand<Boolean>(connectionHandler, maxRedirections) {
      @Override
      public Boolean execute(Jedis connection) {
        return connection.exists(key);
      }
    }.runBinary(key);
  }

  @Override
  public Long persist(final byte[] key) {
    return new JedisClusterCommand<Long>(connectionHandler, maxRedirections) {
      @Override
      public Long execute(Jedis connection) {
        return connection.persist(key);
      }
    }.runBinary(key);
  }

  @Override
  public String type(final byte[] key) {
    return new JedisClusterCommand<String>(connectionHandler, maxRedirections) {
      @Override
      public String execute(Jedis connection) {
        return connection.type(key);
      }
    }.runBinary(key);
  }

  @Override
  public Long expire(final byte[] key, final int seconds) {
    return new JedisClusterCommand<Long>(connectionHandler, maxRedirections) {
      @Override
      public Long execute(Jedis connection) {
        return connection.expire(key, seconds);
      }
    }.runBinary(key);
  }

  /**
   * @deprecated String key operation on BinaryCommand. It should be removed before releasing 3.0.0
   */
  @Deprecated
  @Override
  public Long pexpire(String key, long milliseconds) {
    return null;
  }

  @Override
  public Long pexpire(final byte[] key, final long milliseconds) {
    return new JedisClusterCommand<Long>(connectionHandler, maxRedirections) {
      @Override
      public Long execute(Jedis connection) {
        return connection.pexpire(key, milliseconds);
      }
    }.runBinary(key);
  }

  @Override
  public Long expireAt(final byte[] key, final long unixTime) {
    return new JedisClusterCommand<Long>(connectionHandler, maxRedirections) {
      @Override
      public Long execute(Jedis connection) {
        return connection.expireAt(key, unixTime);
      }
    }.runBinary(key);
  }

  @Override
  public Long pexpireAt(final byte[] key, final long millisecondsTimestamp) {
    return new JedisClusterCommand<Long>(connectionHandler, maxRedirections) {
      @Override
      public Long execute(Jedis connection) {
        return connection.pexpire(key, millisecondsTimestamp);
      }
    }.runBinary(key);
  }

  @Override
  public Long ttl(final byte[] key) {
    return new JedisClusterCommand<Long>(connectionHandler, maxRedirections) {
      @Override
      public Long execute(Jedis connection) {
        return connection.ttl(key);
      }
    }.runBinary(key);
  }

  @Override
  public Boolean setbit(final byte[] key, final long offset, final boolean value) {
    return new JedisClusterCommand<Boolean>(connectionHandler, maxRedirections) {
      @Override
      public Boolean execute(Jedis connection) {
        return connection.setbit(key, offset, value);
      }
    }.runBinary(key);
  }

  @Override
  public Boolean setbit(final byte[] key, final long offset, final byte[] value) {
    return new JedisClusterCommand<Boolean>(connectionHandler, maxRedirections) {
      @Override
      public Boolean execute(Jedis connection) {
        return connection.setbit(key, offset, value);
      }
    }.runBinary(key);
  }

  @Override
  public Boolean getbit(final byte[] key, final long offset) {
    return new JedisClusterCommand<Boolean>(connectionHandler, maxRedirections) {
      @Override
      public Boolean execute(Jedis connection) {
        return connection.getbit(key, offset);
      }
    }.runBinary(key);
  }

  @Override
  public Long setrange(final byte[] key, final long offset, final byte[] value) {
    return new JedisClusterCommand<Long>(connectionHandler, maxRedirections) {
      @Override
      public Long execute(Jedis connection) {
        return connection.setrange(key, offset, value);
      }
    }.runBinary(key);
  }

  @Override
  public byte[] getrange(final byte[] key, final long startOffset, final long endOffset) {
    return new JedisClusterCommand<byte[]>(connectionHandler, maxRedirections) {
      @Override
      public byte[] execute(Jedis connection) {
        return connection.getrange(key, startOffset, endOffset);
      }
    }.runBinary(key);
  }

  @Override
  public byte[] getSet(final byte[] key, final byte[] value) {
    return new JedisClusterCommand<byte[]>(connectionHandler, maxRedirections) {
      @Override
      public byte[] execute(Jedis connection) {
        return connection.getSet(key, value);
      }
    }.runBinary(key);
  }

  @Override
  public Long setnx(final byte[] key, final byte[] value) {
    return new JedisClusterCommand<Long>(connectionHandler, maxRedirections) {
      @Override
      public Long execute(Jedis connection) {
        return connection.setnx(key, value);
      }
    }.runBinary(key);
  }

  @Override
  public String setex(final byte[] key, final int seconds, final byte[] value) {
    return new JedisClusterCommand<String>(connectionHandler, maxRedirections) {
      @Override
      public String execute(Jedis connection) {
        return connection.setex(key, seconds, value);
      }
    }.runBinary(key);
  }

  @Override
  public Long decrBy(final byte[] key, final long integer) {
    return new JedisClusterCommand<Long>(connectionHandler, maxRedirections) {
      @Override
      public Long execute(Jedis connection) {
        return connection.decrBy(key, integer);
      }
    }.runBinary(key);
  }

  @Override
  public Long decr(final byte[] key) {
    return new JedisClusterCommand<Long>(connectionHandler, maxRedirections) {
      @Override
      public Long execute(Jedis connection) {
        return connection.decr(key);
      }
    }.runBinary(key);
  }

  @Override
  public Long incrBy(final byte[] key, final long integer) {
    return new JedisClusterCommand<Long>(connectionHandler, maxRedirections) {
      @Override
      public Long execute(Jedis connection) {
        return connection.incrBy(key, integer);
      }
    }.runBinary(key);
  }

  @Override
  public Double incrByFloat(final byte[] key, final double value) {
    return new JedisClusterCommand<Double>(connectionHandler, maxRedirections) {
      @Override
      public Double execute(Jedis connection) {
        return connection.incrByFloat(key, value);
      }
    }.runBinary(key);
  }

  @Override
  public Long incr(final byte[] key) {
    return new JedisClusterCommand<Long>(connectionHandler, maxRedirections) {
      @Override
      public Long execute(Jedis connection) {
        return connection.incr(key);
      }
    }.runBinary(key);
  }

  @Override
  public Long append(final byte[] key, final byte[] value) {
    return new JedisClusterCommand<Long>(connectionHandler, maxRedirections) {
      @Override
      public Long execute(Jedis connection) {
        return connection.append(key, value);
      }
    }.runBinary(key);
  }

  @Override
  public byte[] substr(final byte[] key, final int start, final int end) {
    return new JedisClusterCommand<byte[]>(connectionHandler, maxRedirections) {
      @Override
      public byte[] execute(Jedis connection) {
        return connection.substr(key, start, end);
      }
    }.runBinary(key);
  }

  @Override
  public Long hset(final byte[] key, final byte[] field, final byte[] value) {
    return new JedisClusterCommand<Long>(connectionHandler, maxRedirections) {
      @Override
      public Long execute(Jedis connection) {
        return connection.hset(key, field, value);
      }
    }.runBinary(key);
  }

  @Override
  public byte[] hget(final byte[] key, final byte[] field) {
    return new JedisClusterCommand<byte[]>(connectionHandler, maxRedirections) {
      @Override
      public byte[] execute(Jedis connection) {
        return connection.hget(key, field);
      }
    }.runBinary(key);
  }

  @Override
  public Long hsetnx(final byte[] key, final byte[] field, final byte[] value) {
    return new JedisClusterCommand<Long>(connectionHandler, maxRedirections) {
      @Override
      public Long execute(Jedis connection) {
        return connection.hsetnx(key, field, value);
      }
    }.runBinary(key);
  }

  @Override
  public String hmset(final byte[] key, final Map<byte[], byte[]> hash) {
    return new JedisClusterCommand<String>(connectionHandler, maxRedirections) {
      @Override
      public String execute(Jedis connection) {
        return connection.hmset(key, hash);
      }
    }.runBinary(key);
  }

  @Override
  public List<byte[]> hmget(final byte[] key, final byte[]... fields) {
    return new JedisClusterCommand<List<byte[]>>(connectionHandler, maxRedirections) {
      @Override
      public List<byte[]> execute(Jedis connection) {
        return connection.hmget(key, fields);
      }
    }.runBinary(key);
  }

  @Override
  public Long hincrBy(final byte[] key, final byte[] field, final long value) {
    return new JedisClusterCommand<Long>(connectionHandler, maxRedirections) {
      @Override
      public Long execute(Jedis connection) {
        return connection.hincrBy(key, field, value);
      }
    }.runBinary(key);
  }

  @Override
  public Double hincrByFloat(final byte[] key, final byte[] field, final double value) {
    return new JedisClusterCommand<Double>(connectionHandler, maxRedirections) {
      @Override
      public Double execute(Jedis connection) {
        return connection.hincrByFloat(key, field, value);
      }
    }.runBinary(key);
  }

  @Override
  public Boolean hexists(final byte[] key, final byte[] field) {
    return new JedisClusterCommand<Boolean>(connectionHandler, maxRedirections) {
      @Override
      public Boolean execute(Jedis connection) {
        return connection.hexists(key, field);
      }
    }.runBinary(key);
  }

  @Override
  public Long hdel(final byte[] key, final byte[]... field) {
    return new JedisClusterCommand<Long>(connectionHandler, maxRedirections) {
      @Override
      public Long execute(Jedis connection) {
        return connection.hdel(key, field);
      }
    }.runBinary(key);
  }

  @Override
  public Long hlen(final byte[] key) {
    return new JedisClusterCommand<Long>(connectionHandler, maxRedirections) {
      @Override
      public Long execute(Jedis connection) {
        return connection.hlen(key);
      }
    }.runBinary(key);
  }

  @Override
  public Set<byte[]> hkeys(final byte[] key) {
    return new JedisClusterCommand<Set<byte[]>>(connectionHandler, maxRedirections) {
      @Override
      public Set<byte[]> execute(Jedis connection) {
        return connection.hkeys(key);
      }
    }.runBinary(key);
  }

  @Override
  public Collection<byte[]> hvals(final byte[] key) {
    return new JedisClusterCommand<Collection<byte[]>>(connectionHandler, maxRedirections) {
      @Override
      public Collection<byte[]> execute(Jedis connection) {
        return connection.hvals(key);
      }
    }.runBinary(key);
  }

  @Override
  public Map<byte[], byte[]> hgetAll(final byte[] key) {
    return new JedisClusterCommand<Map<byte[], byte[]>>(connectionHandler, maxRedirections) {
      @Override
      public Map<byte[], byte[]> execute(Jedis connection) {
        return connection.hgetAll(key);
      }
    }.runBinary(key);
  }

  @Override
  public Long rpush(final byte[] key, final byte[]... args) {
    return new JedisClusterCommand<Long>(connectionHandler, maxRedirections) {
      @Override
      public Long execute(Jedis connection) {
        return connection.rpush(key, args);
      }
    }.runBinary(key);
  }

  @Override
  public Long lpush(final byte[] key, final byte[]... args) {
    return new JedisClusterCommand<Long>(connectionHandler, maxRedirections) {
      @Override
      public Long execute(Jedis connection) {
        return connection.lpush(key, args);
      }
    }.runBinary(key);
  }

  @Override
  public Long llen(final byte[] key) {
    return new JedisClusterCommand<Long>(connectionHandler, maxRedirections) {
      @Override
      public Long execute(Jedis connection) {
        return connection.llen(key);
      }
    }.runBinary(key);
  }

  @Override
  public List<byte[]> lrange(final byte[] key, final long start, final long end) {
    return new JedisClusterCommand<List<byte[]>>(connectionHandler, maxRedirections) {
      @Override
      public List<byte[]> execute(Jedis connection) {
        return connection.lrange(key, start, end);
      }
    }.runBinary(key);
  }

  @Override
  public String ltrim(final byte[] key, final long start, final long end) {
    return new JedisClusterCommand<String>(connectionHandler, maxRedirections) {
      @Override
      public String execute(Jedis connection) {
        return connection.ltrim(key, start, end);
      }
    }.runBinary(key);
  }

  @Override
  public byte[] lindex(final byte[] key, final long index) {
    return new JedisClusterCommand<byte[]>(connectionHandler, maxRedirections) {
      @Override
      public byte[] execute(Jedis connection) {
        return connection.lindex(key, index);
      }
    }.runBinary(key);
  }

  @Override
  public String lset(final byte[] key, final long index, final byte[] value) {
    return new JedisClusterCommand<String>(connectionHandler, maxRedirections) {
      @Override
      public String execute(Jedis connection) {
        return connection.lset(key, index, value);
      }
    }.runBinary(key);
  }

  @Override
  public Long lrem(final byte[] key, final long count, final byte[] value) {
    return new JedisClusterCommand<Long>(connectionHandler, maxRedirections) {
      @Override
      public Long execute(Jedis connection) {
        return connection.lrem(key, count, value);
      }
    }.runBinary(key);
  }

  @Override
  public byte[] lpop(final byte[] key) {
    return new JedisClusterCommand<byte[]>(connectionHandler, maxRedirections) {
      @Override
      public byte[] execute(Jedis connection) {
        return connection.lpop(key);
      }
    }.runBinary(key);
  }

  @Override
  public byte[] rpop(final byte[] key) {
    return new JedisClusterCommand<byte[]>(connectionHandler, maxRedirections) {
      @Override
      public byte[] execute(Jedis connection) {
        return connection.rpop(key);
      }
    }.runBinary(key);
  }

  @Override
  public Long sadd(final byte[] key, final byte[]... member) {
    return new JedisClusterCommand<Long>(connectionHandler, maxRedirections) {
      @Override
      public Long execute(Jedis connection) {
        return connection.sadd(key, member);
      }
    }.runBinary(key);
  }

  @Override
  public Set<byte[]> smembers(final byte[] key) {
    return new JedisClusterCommand<Set<byte[]>>(connectionHandler, maxRedirections) {
      @Override
      public Set<byte[]> execute(Jedis connection) {
        return connection.smembers(key);
      }
    }.runBinary(key);
  }

  @Override
  public Long srem(final byte[] key, final byte[]... member) {
    return new JedisClusterCommand<Long>(connectionHandler, maxRedirections) {
      @Override
      public Long execute(Jedis connection) {
        return connection.srem(key, member);
      }
    }.runBinary(key);
  }

  @Override
  public byte[] spop(final byte[] key) {
    return new JedisClusterCommand<byte[]>(connectionHandler, maxRedirections) {
      @Override
      public byte[] execute(Jedis connection) {
        return connection.spop(key);
      }
    }.runBinary(key);
  }

  @Override
  public Set<byte[]> spop(final byte[] key, final long count) {
    return new JedisClusterCommand<Set<byte[]>>(connectionHandler, maxRedirections) {
      @Override
      public Set<byte[]> execute(Jedis connection) {
        return connection.spop(key, count);
      }
    }.runBinary(key);
  }

  @Override
  public Long scard(final byte[] key) {
    return new JedisClusterCommand<Long>(connectionHandler, maxRedirections) {
      @Override
      public Long execute(Jedis connection) {
        return connection.scard(key);
      }
    }.runBinary(key);
  }

  @Override
  public Boolean sismember(final byte[] key, final byte[] member) {
    return new JedisClusterCommand<Boolean>(connectionHandler, maxRedirections) {
      @Override
      public Boolean execute(Jedis connection) {
        return connection.sismember(key, member);
      }
    }.runBinary(key);
  }

  @Override
  public byte[] srandmember(final byte[] key) {
    return new JedisClusterCommand<byte[]>(connectionHandler, maxRedirections) {
      @Override
      public byte[] execute(Jedis connection) {
        return connection.srandmember(key);
      }
    }.runBinary(key);
  }

  @Override
  public Long strlen(final byte[] key) {
    return new JedisClusterCommand<Long>(connectionHandler, maxRedirections) {
      @Override
      public Long execute(Jedis connection) {
        return connection.strlen(key);
      }
    }.runBinary(key);
  }

  @Override
  public Long zadd(final byte[] key, final double score, final byte[] member) {
    return new JedisClusterCommand<Long>(connectionHandler, maxRedirections) {
      @Override
      public Long execute(Jedis connection) {
        return connection.zadd(key, score, member);
      }
    }.runBinary(key);
  }

  @Override
  public Long zadd(final byte[] key, final Map<byte[], Double> scoreMembers) {
    return new JedisClusterCommand<Long>(connectionHandler, maxRedirections) {
      @Override
      public Long execute(Jedis connection) {
        return connection.zadd(key, scoreMembers);
      }
    }.runBinary(key);
  }

  @Override
  public Set<byte[]> zrange(final byte[] key, final long start, final long end) {
    return new JedisClusterCommand<Set<byte[]>>(connectionHandler, maxRedirections) {
      @Override
      public Set<byte[]> execute(Jedis connection) {
        return connection.zrange(key, start, end);
      }
    }.runBinary(key);
  }

  @Override
  public Long zrem(final byte[] key, final byte[]... member) {
    return new JedisClusterCommand<Long>(connectionHandler, maxRedirections) {
      @Override
      public Long execute(Jedis connection) {
        return connection.zrem(key, member);
      }
    }.runBinary(key);
  }

  @Override
  public Double zincrby(final byte[] key, final double score, final byte[] member) {
    return new JedisClusterCommand<Double>(connectionHandler, maxRedirections) {
      @Override
      public Double execute(Jedis connection) {
        return connection.zincrby(key, score, member);
      }
    }.runBinary(key);
  }

  @Override
  public Long zrank(final byte[] key, final byte[] member) {
    return new JedisClusterCommand<Long>(connectionHandler, maxRedirections) {
      @Override
      public Long execute(Jedis connection) {
        return connection.zrank(key, member);
      }
    }.runBinary(key);
  }

  @Override
  public Long zrevrank(final byte[] key, final byte[] member) {
    return new JedisClusterCommand<Long>(connectionHandler, maxRedirections) {
      @Override
      public Long execute(Jedis connection) {
        return connection.zrevrank(key, member);
      }
    }.runBinary(key);
  }

  @Override
  public Set<byte[]> zrevrange(final byte[] key, final long start, final long end) {
    return new JedisClusterCommand<Set<byte[]>>(connectionHandler, maxRedirections) {
      @Override
      public Set<byte[]> execute(Jedis connection) {
        return connection.zrevrange(key, start, end);
      }
    }.runBinary(key);
  }

  @Override
  public Set<Tuple> zrangeWithScores(final byte[] key, final long start, final long end) {
    return new JedisClusterCommand<Set<Tuple>>(connectionHandler, maxRedirections) {
      @Override
      public Set<Tuple> execute(Jedis connection) {
        return connection.zrangeWithScores(key, start, end);
      }
    }.runBinary(key);
  }

  @Override
  public Set<Tuple> zrevrangeWithScores(final byte[] key, final long start, final long end) {
    return new JedisClusterCommand<Set<Tuple>>(connectionHandler, maxRedirections) {
      @Override
      public Set<Tuple> execute(Jedis connection) {
        return connection.zrevrangeWithScores(key, start, end);
      }
    }.runBinary(key);
  }

  @Override
  public Long zcard(final byte[] key) {
    return new JedisClusterCommand<Long>(connectionHandler, maxRedirections) {
      @Override
      public Long execute(Jedis connection) {
        return connection.zcard(key);
      }
    }.runBinary(key);
  }

  @Override
  public Double zscore(final byte[] key, final byte[] member) {
    return new JedisClusterCommand<Double>(connectionHandler, maxRedirections) {
      @Override
      public Double execute(Jedis connection) {
        return connection.zscore(key, member);
      }
    }.runBinary(key);
  }

  @Override
  public List<byte[]> sort(final byte[] key) {
    return new JedisClusterCommand<List<byte[]>>(connectionHandler, maxRedirections) {
      @Override
      public List<byte[]> execute(Jedis connection) {
        return connection.sort(key);
      }
    }.runBinary(key);
  }

  @Override
  public List<byte[]> sort(final byte[] key, final SortingParams sortingParameters) {
    return new JedisClusterCommand<List<byte[]>>(connectionHandler, maxRedirections) {
      @Override
      public List<byte[]> execute(Jedis connection) {
        return connection.sort(key, sortingParameters);
      }
    }.runBinary(key);
  }

  @Override
  public Long zcount(final byte[] key, final double min, final double max) {
    return new JedisClusterCommand<Long>(connectionHandler, maxRedirections) {
      @Override
      public Long execute(Jedis connection) {
        return connection.zcount(key, min, max);
      }
    }.runBinary(key);
  }

  @Override
  public Long zcount(final byte[] key, final byte[] min, final byte[] max) {
    return new JedisClusterCommand<Long>(connectionHandler, maxRedirections) {
      @Override
      public Long execute(Jedis connection) {
        return connection.zcount(key, min, max);
      }
    }.runBinary(key);
  }

  @Override
  public Set<byte[]> zrangeByScore(final byte[] key, final double min, final double max) {
    return new JedisClusterCommand<Set<byte[]>>(connectionHandler, maxRedirections) {
      @Override
      public Set<byte[]> execute(Jedis connection) {
        return connection.zrangeByScore(key, min, max);
      }
    }.runBinary(key);
  }

  @Override
  public Set<byte[]> zrangeByScore(final byte[] key, final byte[] min, final byte[] max) {
    return new JedisClusterCommand<Set<byte[]>>(connectionHandler, maxRedirections) {
      @Override
      public Set<byte[]> execute(Jedis connection) {
        return connection.zrangeByScore(key, min, max);
      }
    }.runBinary(key);
  }

  @Override
  public Set<byte[]> zrevrangeByScore(final byte[] key, final double max, final double min) {
    return new JedisClusterCommand<Set<byte[]>>(connectionHandler, maxRedirections) {
      @Override
      public Set<byte[]> execute(Jedis connection) {
        return connection.zrevrangeByScore(key, max, min);
      }
    }.runBinary(key);
  }

  @Override
  public Set<byte[]> zrangeByScore(final byte[] key, final double min, final double max,
      final int offset, final int count) {
    return new JedisClusterCommand<Set<byte[]>>(connectionHandler, maxRedirections) {
      @Override
      public Set<byte[]> execute(Jedis connection) {
        return connection.zrangeByScore(key, min, max, offset, count);
      }
    }.runBinary(key);
  }

  @Override
  public Set<byte[]> zrevrangeByScore(final byte[] key, final byte[] max, final byte[] min) {
    return new JedisClusterCommand<Set<byte[]>>(connectionHandler, maxRedirections) {
      @Override
      public Set<byte[]> execute(Jedis connection) {
        return connection.zrevrangeByScore(key, max, min);
      }
    }.runBinary(key);
  }

  @Override
  public Set<byte[]> zrangeByScore(final byte[] key, final byte[] min, final byte[] max,
      final int offset, final int count) {
    return new JedisClusterCommand<Set<byte[]>>(connectionHandler, maxRedirections) {
      @Override
      public Set<byte[]> execute(Jedis connection) {
        return connection.zrangeByScore(key, min, max, offset, count);
      }
    }.runBinary(key);
  }

  @Override
  public Set<byte[]> zrevrangeByScore(final byte[] key, final double max, final double min,
      final int offset, final int count) {
    return new JedisClusterCommand<Set<byte[]>>(connectionHandler, maxRedirections) {
      @Override
      public Set<byte[]> execute(Jedis connection) {
        return connection.zrevrangeByScore(key, max, min, offset, count);
      }
    }.runBinary(key);
  }

  @Override
  public Set<Tuple> zrangeByScoreWithScores(final byte[] key, final double min, final double max) {
    return new JedisClusterCommand<Set<Tuple>>(connectionHandler, maxRedirections) {
      @Override
      public Set<Tuple> execute(Jedis connection) {
        return connection.zrangeByScoreWithScores(key, min, max);
      }
    }.runBinary(key);
  }

  @Override
  public Set<Tuple> zrevrangeByScoreWithScores(final byte[] key, final double max, final double min) {
    return new JedisClusterCommand<Set<Tuple>>(connectionHandler, maxRedirections) {
      @Override
      public Set<Tuple> execute(Jedis connection) {
        return connection.zrevrangeByScoreWithScores(key, max, min);
      }
    }.runBinary(key);
  }

  @Override
  public Set<Tuple> zrangeByScoreWithScores(final byte[] key, final double min, final double max,
      final int offset, final int count) {
    return new JedisClusterCommand<Set<Tuple>>(connectionHandler, maxRedirections) {
      @Override
      public Set<Tuple> execute(Jedis connection) {
        return connection.zrangeByScoreWithScores(key, min, max, offset, count);
      }
    }.runBinary(key);
  }

  @Override
  public Set<byte[]> zrevrangeByScore(final byte[] key, final byte[] max, final byte[] min,
      final int offset, final int count) {
    return new JedisClusterCommand<Set<byte[]>>(connectionHandler, maxRedirections) {
      @Override
      public Set<byte[]> execute(Jedis connection) {
        return connection.zrevrangeByScore(key, max, min, offset, count);
      }
    }.runBinary(key);
  }

  @Override
  public Set<Tuple> zrangeByScoreWithScores(final byte[] key, final byte[] min, final byte[] max) {
    return new JedisClusterCommand<Set<Tuple>>(connectionHandler, maxRedirections) {
      @Override
      public Set<Tuple> execute(Jedis connection) {
        return connection.zrangeByScoreWithScores(key, min, max);
      }
    }.runBinary(key);
  }

  @Override
  public Set<Tuple> zrevrangeByScoreWithScores(final byte[] key, final byte[] max, final byte[] min) {
    return new JedisClusterCommand<Set<Tuple>>(connectionHandler, maxRedirections) {
      @Override
      public Set<Tuple> execute(Jedis connection) {
        return connection.zrevrangeByScoreWithScores(key, max, min);
      }
    }.runBinary(key);
  }

  @Override
  public Set<Tuple> zrangeByScoreWithScores(final byte[] key, final byte[] min, final byte[] max,
      final int offset, final int count) {
    return new JedisClusterCommand<Set<Tuple>>(connectionHandler, maxRedirections) {
      @Override
      public Set<Tuple> execute(Jedis connection) {
        return connection.zrangeByScoreWithScores(key, min, max, offset, count);
      }
    }.runBinary(key);
  }

  @Override
  public Set<Tuple> zrevrangeByScoreWithScores(final byte[] key, final double max,
      final double min, final int offset, final int count) {
    return new JedisClusterCommand<Set<Tuple>>(connectionHandler, maxRedirections) {
      @Override
      public Set<Tuple> execute(Jedis connection) {
        return connection.zrevrangeByScoreWithScores(key, max, min, offset, count);
      }
    }.runBinary(key);
  }

  @Override
  public Set<Tuple> zrevrangeByScoreWithScores(final byte[] key, final byte[] max,
      final byte[] min, final int offset, final int count) {
    return new JedisClusterCommand<Set<Tuple>>(connectionHandler, maxRedirections) {
      @Override
      public Set<Tuple> execute(Jedis connection) {
        return connection.zrevrangeByScoreWithScores(key, max, min, offset, count);
      }
    }.runBinary(key);
  }

  @Override
  public Long zremrangeByRank(final byte[] key, final long start, final long end) {
    return new JedisClusterCommand<Long>(connectionHandler, maxRedirections) {
      @Override
      public Long execute(Jedis connection) {
        return connection.zremrangeByRank(key, start, end);
      }
    }.runBinary(key);
  }

  @Override
  public Long zremrangeByScore(final byte[] key, final double start, final double end) {
    return new JedisClusterCommand<Long>(connectionHandler, maxRedirections) {
      @Override
      public Long execute(Jedis connection) {
        return connection.zremrangeByScore(key, start, end);
      }
    }.runBinary(key);
  }

  @Override
  public Long zremrangeByScore(final byte[] key, final byte[] start, final byte[] end) {
    return new JedisClusterCommand<Long>(connectionHandler, maxRedirections) {
      @Override
      public Long execute(Jedis connection) {
        return connection.zremrangeByScore(key, start, end);
      }
    }.runBinary(key);
  }

  @Override
  public Long linsert(final byte[] key, final Client.LIST_POSITION where, final byte[] pivot,
      final byte[] value) {
    return new JedisClusterCommand<Long>(connectionHandler, maxRedirections) {
      @Override
      public Long execute(Jedis connection) {
        return connection.linsert(key, where, pivot, value);
      }
    }.runBinary(key);
  }

  @Override
  public Long lpushx(final byte[] key, final byte[]... arg) {
    return new JedisClusterCommand<Long>(connectionHandler, maxRedirections) {
      @Override
      public Long execute(Jedis connection) {
        return connection.lpushx(key, arg);
      }
    }.runBinary(key);
  }

  @Override
  public Long rpushx(final byte[] key, final byte[]... arg) {
    return new JedisClusterCommand<Long>(connectionHandler, maxRedirections) {
      @Override
      public Long execute(Jedis connection) {
        return connection.rpushx(key, arg);
      }
    }.runBinary(key);
  }

  @Override
  public List<byte[]> blpop(final byte[] arg) {
    return new JedisClusterCommand<List<byte[]>>(connectionHandler, maxRedirections) {
      @Override
      public List<byte[]> execute(Jedis connection) {
        return connection.blpop(arg);
      }
    }.runBinary(arg);
  }

  @Override
  public List<byte[]> brpop(final byte[] arg) {
    return new JedisClusterCommand<List<byte[]>>(connectionHandler, maxRedirections) {
      @Override
      public List<byte[]> execute(Jedis connection) {
        return connection.brpop(arg);
      }
    }.runBinary(arg);
  }

  @Override
  public Long del(final byte[] key) {
    return new JedisClusterCommand<Long>(connectionHandler, maxRedirections) {
      @Override
      public Long execute(Jedis connection) {
        return connection.del(key);
      }
    }.runBinary(key);
  }

  @Override
  public byte[] echo(final byte[] arg) {
    // note that it'll be run from arbitary node
    return new JedisClusterCommand<byte[]>(connectionHandler, maxRedirections) {
      @Override
      public byte[] execute(Jedis connection) {
        return connection.echo(arg);
      }
    }.runBinary(arg);
  }

  @Override
  public Long move(final byte[] key, final int dbIndex) {
    return new JedisClusterCommand<Long>(connectionHandler, maxRedirections) {
      @Override
      public Long execute(Jedis connection) {
        return connection.move(key, dbIndex);
      }
    }.runBinary(key);
  }

  @Override
  public Long bitcount(final byte[] key) {
    return new JedisClusterCommand<Long>(connectionHandler, maxRedirections) {
      @Override
      public Long execute(Jedis connection) {
        return connection.bitcount(key);
      }
    }.runBinary(key);
  }

  @Override
  public Long bitcount(final byte[] key, final long start, final long end) {
    return new JedisClusterCommand<Long>(connectionHandler, maxRedirections) {
      @Override
      public Long execute(Jedis connection) {
        return connection.bitcount(key, start, end);
      }
    }.runBinary(key);
  }

  @Override
  public Long pfadd(final byte[] key, final byte[]... elements) {
    return new JedisClusterCommand<Long>(connectionHandler, maxRedirections) {
      @Override
      public Long execute(Jedis connection) {
        return connection.pfadd(key, elements);
      }
    }.runBinary(key);
  }

  @Override
  public long pfcount(final byte[] key) {
    return new JedisClusterCommand<Long>(connectionHandler, maxRedirections) {
      @Override
      public Long execute(Jedis connection) {
        return connection.pfcount(key);
      }
    }.runBinary(key);
  }

  @Override
  public List<byte[]> srandmember(final byte[] key, final int count) {
    return new JedisClusterCommand<List<byte[]>>(connectionHandler, maxRedirections) {
      @Override
      public List<byte[]> execute(Jedis connection) {
        return connection.srandmember(key, count);
      }
    }.runBinary(key);
  }

  @Override
  public Long zlexcount(final byte[] key, final byte[] min, final byte[] max) {
    return new JedisClusterCommand<Long>(connectionHandler, maxRedirections) {
      @Override
      public Long execute(Jedis connection) {
        return connection.zlexcount(key, min, max);
      }
    }.runBinary(key);
  }

  @Override
  public Set<byte[]> zrangeByLex(final byte[] key, final byte[] min, final byte[] max) {
    return new JedisClusterCommand<Set<byte[]>>(connectionHandler, maxRedirections) {
      @Override
      public Set<byte[]> execute(Jedis connection) {
        return connection.zrangeByLex(key, min, max);
      }
    }.runBinary(key);
  }

  @Override
  public Set<byte[]> zrangeByLex(final byte[] key, final byte[] min, final byte[] max,
      final int offset, final int count) {
    return new JedisClusterCommand<Set<byte[]>>(connectionHandler, maxRedirections) {
      @Override
      public Set<byte[]> execute(Jedis connection) {
        return connection.zrangeByLex(key, min, max, offset, count);
      }
    }.runBinary(key);
  }

  @Override
  public Set<byte[]> zrevrangeByLex(final byte[] key, final byte[] max, final byte[] min) {
    return new JedisClusterCommand<Set<byte[]>>(connectionHandler, maxRedirections) {
      @Override
      public Set<byte[]> execute(Jedis connection) {
        return connection.zrangeByLex(key, max, min);
      }
    }.runBinary(key);
  }

  @Override
  public Set<byte[]> zrevrangeByLex(final byte[] key, final byte[] max, final byte[] min,
      final int offset, final int count) {
    return new JedisClusterCommand<Set<byte[]>>(connectionHandler, maxRedirections) {
      @Override
      public Set<byte[]> execute(Jedis connection) {
        return connection.zrevrangeByLex(key, max, min, offset, count);
      }
    }.runBinary(key);
  }

  @Override
  public Long zremrangeByLex(final byte[] key, final byte[] min, final byte[] max) {
    return new JedisClusterCommand<Long>(connectionHandler, maxRedirections) {
      @Override
      public Long execute(Jedis connection) {
        return connection.zremrangeByLex(key, min, max);
      }
    }.runBinary(key);
  }

  public Map<String, JedisPool> getClusterNodes() {
    return connectionHandler.getNodes();
  }

  @Override
  public Object eval(final byte[] script, final byte[] keyCount, final byte[]... params) {
    return new JedisClusterCommand<Object>(connectionHandler, maxRedirections) {
      @Override
      public Object execute(Jedis connection) {
        return connection.eval(script, keyCount, params);
      }
    }.runBinary(Integer.parseInt(SafeEncoder.encode(keyCount)), params);
  }

  @Override
  public Object eval(final byte[] script, final int keyCount, final byte[]... params) {
    return new JedisClusterCommand<Object>(connectionHandler, maxRedirections) {
      @Override
      public Object execute(Jedis connection) {
        return connection.eval(script, keyCount, params);
      }
    }.runBinary(keyCount, params);
  }

  @Override
  public Object eval(final byte[] script, final List<byte[]> keys, final List<byte[]> args) {
    return new JedisClusterCommand<Object>(connectionHandler, maxRedirections) {
      @Override
      public Object execute(Jedis connection) {
        return connection.eval(script, keys, args);
      }
    }.runBinary(keys.size(), keys.toArray(new byte[keys.size()][]));
  }

  @Override
  public Object eval(final byte[] script, byte[] key) {
    return new JedisClusterCommand<Object>(connectionHandler, maxRedirections) {
      @Override
      public Object execute(Jedis connection) {
        return connection.eval(script);
      }
    }.runBinary(key);
  }

  @Override
  public Object evalsha(final byte[] script, byte[] key) {
    return new JedisClusterCommand<Object>(connectionHandler, maxRedirections) {
      @Override
      public Object execute(Jedis connection) {
        return connection.evalsha(script);
      }
    }.runBinary(key);
  }

  @Override
  public Object evalsha(final byte[] sha1, final List<byte[]> keys, final List<byte[]> args) {
    return new JedisClusterCommand<Object>(connectionHandler, maxRedirections) {
      @Override
      public Object execute(Jedis connection) {
        return connection.evalsha(sha1, keys, args);
      }
    }.runBinary(keys.size(), keys.toArray(new byte[keys.size()][]));
  }

  @Override
  public Object evalsha(final byte[] sha1, final int keyCount, final byte[]... params) {
    return new JedisClusterCommand<Object>(connectionHandler, maxRedirections) {
      @Override
      public Object execute(Jedis connection) {
        return connection.evalsha(sha1, keyCount, params);
      }
    }.runBinary(keyCount, params);
  }

  @Override
  public List<Long> scriptExists(final byte[] key, final byte[][] sha1) {
    return new JedisClusterCommand<List<Long>>(connectionHandler, maxRedirections) {
      @Override
      public List<Long> execute(Jedis connection) {
        return connection.scriptExists(sha1);
      }
    }.runBinary(key);
  }

  @Override
  public byte[] scriptLoad(final byte[] script, final byte[] key) {
    return new JedisClusterCommand<byte[]>(connectionHandler, maxRedirections) {
      @Override
      public byte[] execute(Jedis connection) {
        return connection.scriptLoad(script);
      }
    }.runBinary(key);
  }

  @Override
  public String scriptFlush(final byte[] key) {
    return new JedisClusterCommand<String>(connectionHandler, maxRedirections) {
      @Override
      public String execute(Jedis connection) {
        return connection.scriptFlush();
      }
    }.runBinary(key);
  }

  @Override
  public String scriptKill(byte[] key) {
    return new JedisClusterCommand<String>(connectionHandler, maxRedirections) {
      @Override
      public String execute(Jedis connection) {
        return connection.scriptKill();
      }
    }.runBinary(key);
  }

>>>>>>> 18308d1d
}<|MERGE_RESOLUTION|>--- conflicted
+++ resolved
@@ -12,1706 +12,7 @@
 
 import org.apache.commons.pool2.impl.GenericObjectPoolConfig;
 
-public class BinaryJedisCluster implements BinaryJedisCommands,
-<<<<<<< HEAD
-	MultiKeyBinaryJedisClusterCommands, JedisClusterBinaryScriptingCommands, 
-	Closeable {
-    
-    public static final short HASHSLOTS = 16384;
-    protected static final int DEFAULT_TIMEOUT = 1;
-    protected static final int DEFAULT_MAX_REDIRECTIONS = 5;
-
-    protected int timeout;
-    protected int maxRedirections;
-
-    protected JedisClusterConnectionHandler connectionHandler;
-    
-    public BinaryJedisCluster(Set<HostAndPort> nodes, int timeout) {
-	this(nodes, timeout, DEFAULT_MAX_REDIRECTIONS, new GenericObjectPoolConfig());
-    }
-
-    public BinaryJedisCluster(Set<HostAndPort> nodes) {
-	this(nodes, DEFAULT_TIMEOUT);
-    }
-
-    public BinaryJedisCluster(Set<HostAndPort> jedisClusterNode, int timeout,
-	    int maxRedirections, final GenericObjectPoolConfig poolConfig) {
-	this.connectionHandler = new JedisSlotBasedConnectionHandler(
-		jedisClusterNode, poolConfig);
-	this.timeout = timeout;
-	this.maxRedirections = maxRedirections;
-    }
-
-    @Override
-    public String set(final byte[] key, final byte[] value) {
-        return new JedisClusterCommand<String>(connectionHandler, timeout,
-        maxRedirections) {
-            @Override
-            public String execute(Jedis connection) {
-            return connection.set(key, value);
-            }
-        }.runBinary(key);
-    }
- 
-    @Override
-    public byte[] get(final byte[] key) {
-        return new JedisClusterCommand<byte[]>(connectionHandler, timeout,
-                maxRedirections) {
-            @Override
-            public byte[] execute(Jedis connection) {
-                return connection.get(key);
-            }
-        }.runBinary(key);
-    }
-    
-    @Override
-    public Boolean exists(final byte[] key) {
-        return new JedisClusterCommand<Boolean>(connectionHandler, timeout,
-                maxRedirections) {
-            @Override
-            public Boolean execute(Jedis connection) {
-                return connection.exists(key);
-            }
-        }.runBinary(key);
-    }
-
-    @Override
-    public Long persist(final byte[] key) {
-        return new JedisClusterCommand<Long>(connectionHandler, timeout,
-                maxRedirections) {
-            @Override
-            public Long execute(Jedis connection) {
-                return connection.persist(key);
-            }
-        }.runBinary(key);
-    }
-
-    @Override
-    public String type(final byte[] key) {
-        return new JedisClusterCommand<String>(connectionHandler, timeout,
-                maxRedirections) {
-            @Override
-            public String execute(Jedis connection) {
-                return connection.type(key);
-            }
-        }.runBinary(key);
-    }
-
-    @Override
-    public Long expire(final byte[] key, final int seconds) {
-        return new JedisClusterCommand<Long>(connectionHandler, timeout,
-                maxRedirections) {
-            @Override
-            public Long execute(Jedis connection) {
-                return connection.expire(key, seconds);
-            }
-        }.runBinary(key);
-    }
-
-    @Override
-    public Long expireAt(final byte[] key, final long unixTime) {
-        return new JedisClusterCommand<Long>(connectionHandler, timeout,
-                maxRedirections) {
-            @Override
-            public Long execute(Jedis connection) {
-                return connection.expireAt(key, unixTime);
-            }
-        }.runBinary(key);
-    }
-
-    @Override
-    public Long ttl(final byte[] key) {
-        return new JedisClusterCommand<Long>(connectionHandler, timeout,
-                maxRedirections) {
-            @Override
-            public Long execute(Jedis connection) {
-                return connection.ttl(key);
-            }
-        }.runBinary(key);
-    }
-
-    @Override
-    public Boolean setbit(final byte[] key, final long offset, final boolean value) {
-        return new JedisClusterCommand<Boolean>(connectionHandler, timeout,
-                maxRedirections) {
-            @Override
-            public Boolean execute(Jedis connection) {
-                return connection.setbit(key, offset, value);
-            }
-        }.runBinary(key);
-    }
-    
-    @Override
-    public Boolean setbit(final byte[] key, final long offset, final byte[] value) {
-        return new JedisClusterCommand<Boolean>(connectionHandler, timeout,
-                maxRedirections) {
-            @Override
-            public Boolean execute(Jedis connection) {
-                return connection.setbit(key, offset, value);
-            }
-        }.runBinary(key);
-    }
-
-    @Override
-    public Boolean getbit(final byte[] key, final long offset) {
-        return new JedisClusterCommand<Boolean>(connectionHandler, timeout,
-                maxRedirections) {
-            @Override
-            public Boolean execute(Jedis connection) {
-                return connection.getbit(key, offset);
-            }
-        }.runBinary(key);
-    }
-
-    @Override
-    public Long setrange(final byte[] key, final long offset, final byte[] value) {
-        return new JedisClusterCommand<Long>(connectionHandler, timeout,
-                maxRedirections) {
-            @Override
-            public Long execute(Jedis connection) {
-                return connection.setrange(key, offset, value);
-            }
-        }.runBinary(key);
-    }
-
-    @Override
-    public byte[] getrange(final byte[] key, final long startOffset, final long endOffset) {
-        return new JedisClusterCommand<byte[]>(connectionHandler, timeout,
-                maxRedirections) {
-            @Override
-            public byte[] execute(Jedis connection) {
-                return connection.getrange(key, startOffset, endOffset);
-            }
-        }.runBinary(key);
-    }
-
-    @Override
-    public byte[] getSet(final byte[] key, final byte[] value) {
-        return new JedisClusterCommand<byte[]>(connectionHandler, timeout,
-                maxRedirections) {
-            @Override
-            public byte[] execute(Jedis connection) {
-                return connection.getSet(key, value);
-            }
-        }.runBinary(key);
-    }
-
-    @Override
-    public Long setnx(final byte[] key, final byte[] value) {
-        return new JedisClusterCommand<Long>(connectionHandler, timeout,
-                maxRedirections) {
-            @Override
-            public Long execute(Jedis connection) {
-                return connection.setnx(key, value);
-            }
-        }.runBinary(key);
-    }
-
-    @Override
-    public String setex(final byte[] key, final int seconds, final byte[] value) {
-        return new JedisClusterCommand<String>(connectionHandler, timeout,
-                maxRedirections) {
-            @Override
-            public String execute(Jedis connection) {
-                return connection.setex(key, seconds, value);
-            }
-        }.runBinary(key);
-    }
-
-    @Override
-    public Long decrBy(final byte[] key, final long integer) {
-        return new JedisClusterCommand<Long>(connectionHandler, timeout,
-                maxRedirections) {
-            @Override
-            public Long execute(Jedis connection) {
-                return connection.decrBy(key, integer);
-            }
-        }.runBinary(key);
-    }
-
-    @Override
-    public Long decr(final byte[] key) {
-        return new JedisClusterCommand<Long>(connectionHandler, timeout,
-                maxRedirections) {
-            @Override
-            public Long execute(Jedis connection) {
-                return connection.decr(key);
-            }
-        }.runBinary(key);
-    }
-
-    @Override
-    public Long incrBy(final byte[] key, final long integer) {
-        return new JedisClusterCommand<Long>(connectionHandler, timeout,
-                maxRedirections) {
-            @Override
-            public Long execute(Jedis connection) {
-                return connection.incrBy(key, integer);
-            }
-        }.runBinary(key);
-    }
-
-    @Override
-    public Double incrByFloat(final byte[] key, final double value) {
-        return new JedisClusterCommand<Double>(connectionHandler, timeout,
-                maxRedirections) {
-            @Override
-            public Double execute(Jedis connection) { return connection.incrByFloat(key, value); }
-        }.runBinary(key);
-    }
-
-    @Override
-    public Long incr(final byte[] key) {
-        return new JedisClusterCommand<Long>(connectionHandler, timeout,
-                maxRedirections) {
-            @Override
-            public Long execute(Jedis connection) {
-                return connection.incr(key);
-            }
-        }.runBinary(key);
-    }
-
-    @Override
-    public Long append(final byte[] key, final byte[] value) {
-        return new JedisClusterCommand<Long>(connectionHandler, timeout,
-                maxRedirections) {
-            @Override
-            public Long execute(Jedis connection) {
-                return connection.append(key, value);
-            }
-        }.runBinary(key);
-    }
-
-    @Override
-    public byte[] substr(final byte[] key, final int start, final int end) {
-        return new JedisClusterCommand<byte[]>(connectionHandler, timeout,
-                maxRedirections) {
-            @Override
-            public byte[] execute(Jedis connection) {
-                return connection.substr(key, start, end);
-            }
-        }.runBinary(key);
-    }
-
-    @Override
-    public Long hset(final byte[] key, final byte[] field, final byte[] value) {
-        return new JedisClusterCommand<Long>(connectionHandler, timeout,
-                maxRedirections) {
-            @Override
-            public Long execute(Jedis connection) {
-                return connection.hset(key, field, value);
-            }
-        }.runBinary(key);
-    }
-
-    @Override
-    public byte[] hget(final byte[] key, final byte[] field) {
-        return new JedisClusterCommand<byte[]>(connectionHandler, timeout,
-                maxRedirections) {
-            @Override
-            public byte[] execute(Jedis connection) {
-                return connection.hget(key, field);
-            }
-        }.runBinary(key);
-    }
-
-    @Override
-    public Long hsetnx(final byte[] key, final byte[] field, final byte[] value) {
-        return new JedisClusterCommand<Long>(connectionHandler, timeout,
-                maxRedirections) {
-            @Override
-            public Long execute(Jedis connection) {
-                return connection.hsetnx(key, field, value);
-            }
-        }.runBinary(key);
-    }
-
-    @Override
-    public String hmset(final byte[] key, final Map<byte[], byte[]> hash) {
-        return new JedisClusterCommand<String>(connectionHandler, timeout,
-                maxRedirections) {
-            @Override
-            public String execute(Jedis connection) {
-                return connection.hmset(key, hash);
-            }
-        }.runBinary(key);
-    }
-
-    @Override
-    public List<byte[]> hmget(final byte[] key, final byte[]... fields) {
-        return new JedisClusterCommand<List<byte[]>>(connectionHandler, timeout,
-                maxRedirections) {
-            @Override
-            public List<byte[]> execute(Jedis connection) {
-                return connection.hmget(key, fields);
-            }
-        }.runBinary(key);
-    }
-
-    @Override
-    public Long hincrBy(final byte[] key, final byte[] field, final long value) {
-        return new JedisClusterCommand<Long>(connectionHandler, timeout,
-                maxRedirections) {
-            @Override
-            public Long execute(Jedis connection) {
-                return connection.hincrBy(key, field, value);
-            }
-        }.runBinary(key);
-    }
-
-    @Override
-    public Double hincrByFloat(final byte[] key, final byte[] field, final double value) {
-        return new JedisClusterCommand<Double>(connectionHandler, timeout,
-                maxRedirections) {
-            @Override
-            public Double execute(Jedis connection) {
-                return connection.hincrByFloat(key, field, value);
-            }
-        }.runBinary(key);
-    }
-
-    @Override
-    public Boolean hexists(final byte[] key, final byte[] field) {
-        return new JedisClusterCommand<Boolean>(connectionHandler, timeout,
-                maxRedirections) {
-            @Override
-            public Boolean execute(Jedis connection) {
-                return connection.hexists(key, field);
-            }
-        }.runBinary(key);
-    }
-
-    @Override
-    public Long hdel(final byte[] key, final byte[]... field) {
-        return new JedisClusterCommand<Long>(connectionHandler, timeout,
-                maxRedirections) {
-            @Override
-            public Long execute(Jedis connection) {
-                return connection.hdel(key, field);
-            }
-        }.runBinary(key);
-    }
-
-    @Override
-    public Long hlen(final byte[] key) {
-        return new JedisClusterCommand<Long>(connectionHandler, timeout,
-                maxRedirections) {
-            @Override
-            public Long execute(Jedis connection) {
-                return connection.hlen(key);
-            }
-        }.runBinary(key);
-    }
-
-    @Override
-    public Set<byte[]> hkeys(final byte[] key) {
-        return new JedisClusterCommand<Set<byte[]>>(connectionHandler, timeout,
-                maxRedirections) {
-            @Override
-            public Set<byte[]> execute(Jedis connection) {
-                return connection.hkeys(key);
-            }
-        }.runBinary(key);
-    }
-
-    @Override
-    public Collection<byte[]> hvals(final byte[] key) {
-        return new JedisClusterCommand<Collection<byte[]>>(connectionHandler, timeout,
-                maxRedirections) {
-            @Override
-            public Collection<byte[]> execute(Jedis connection) {
-                return connection.hvals(key);
-            }
-        }.runBinary(key);
-    }
-
-    @Override
-    public Map<byte[], byte[]> hgetAll(final byte[] key) {
-        return new JedisClusterCommand<Map<byte[], byte[]>>(connectionHandler, timeout,
-                maxRedirections) {
-            @Override
-            public Map<byte[], byte[]> execute(Jedis connection) {
-                return connection.hgetAll(key);
-            }
-        }.runBinary(key);
-    }
-
-    @Override
-    public Long rpush(final byte[] key, final byte[]... args) {
-        return new JedisClusterCommand<Long>(connectionHandler, timeout,
-                maxRedirections) {
-            @Override
-            public Long execute(Jedis connection) {
-                return connection.rpush(key, args);
-            }
-        }.runBinary(key);
-    }
-
-    @Override
-    public Long lpush(final byte[] key, final byte[]... args) {
-        return new JedisClusterCommand<Long>(connectionHandler, timeout,
-                maxRedirections) {
-            @Override
-            public Long execute(Jedis connection) {
-                return connection.lpush(key, args);
-            }
-        }.runBinary(key);
-    }
-
-    @Override
-    public Long llen(final byte[] key) {
-        return new JedisClusterCommand<Long>(connectionHandler, timeout,
-                maxRedirections) {
-            @Override
-            public Long execute(Jedis connection) {
-                return connection.llen(key);
-            }
-        }.runBinary(key);
-    }
-
-    @Override
-    public List<byte[]> lrange(final byte[] key, final long start, final long end) {
-        return new JedisClusterCommand<List<byte[]>>(connectionHandler, timeout,
-                maxRedirections) {
-            @Override
-            public List<byte[]> execute(Jedis connection) {
-                return connection.lrange(key, start, end);
-            }
-        }.runBinary(key);
-    }
-
-    @Override
-    public String ltrim(final byte[] key, final long start, final long end) {
-        return new JedisClusterCommand<String>(connectionHandler, timeout,
-                maxRedirections) {
-            @Override
-            public String execute(Jedis connection) {
-                return connection.ltrim(key, start, end);
-            }
-        }.runBinary(key);
-    }
-
-    @Override
-    public byte[] lindex(final byte[] key, final long index) {
-        return new JedisClusterCommand<byte[]>(connectionHandler, timeout,
-                maxRedirections) {
-            @Override
-            public byte[] execute(Jedis connection) {
-                return connection.lindex(key, index);
-            }
-        }.runBinary(key);
-    }
-
-    @Override
-    public String lset(final byte[] key, final long index, final byte[] value) {
-        return new JedisClusterCommand<String>(connectionHandler, timeout,
-                maxRedirections) {
-            @Override
-            public String execute(Jedis connection) {
-                return connection.lset(key, index, value);
-            }
-        }.runBinary(key);
-    }
-
-    @Override
-    public Long lrem(final byte[] key, final long count, final byte[] value) {
-        return new JedisClusterCommand<Long>(connectionHandler, timeout,
-                maxRedirections) {
-            @Override
-            public Long execute(Jedis connection) {
-                return connection.lrem(key, count, value);
-            }
-        }.runBinary(key);
-    }
-
-    @Override
-    public byte[] lpop(final byte[] key) {
-        return new JedisClusterCommand<byte[]>(connectionHandler, timeout,
-                maxRedirections) {
-            @Override
-            public byte[] execute(Jedis connection) {
-                return connection.lpop(key);
-            }
-        }.runBinary(key);
-    }
-
-    @Override
-    public byte[] rpop(final byte[] key) {
-        return new JedisClusterCommand<byte[]>(connectionHandler, timeout,
-                maxRedirections) {
-            @Override
-            public byte[] execute(Jedis connection) {
-                return connection.rpop(key);
-            }
-        }.runBinary(key);
-    }
-
-    @Override
-    public Long sadd(final byte[] key, final byte[]... member) {
-        return new JedisClusterCommand<Long>(connectionHandler, timeout,
-                maxRedirections) {
-            @Override
-            public Long execute(Jedis connection) {
-                return connection.sadd(key, member);
-            }
-        }.runBinary(key);
-    }
-
-    @Override
-    public Set<byte[]> smembers(final byte[] key) {
-        return new JedisClusterCommand<Set<byte[]>>(connectionHandler, timeout,
-                maxRedirections) {
-            @Override
-            public Set<byte[]> execute(Jedis connection) {
-                return connection.smembers(key);
-            }
-        }.runBinary(key);
-    }
-
-    @Override
-    public Long srem(final byte[] key, final byte[]... member) {
-        return new JedisClusterCommand<Long>(connectionHandler, timeout,
-                maxRedirections) {
-            @Override
-            public Long execute(Jedis connection) {
-                return connection.srem(key, member);
-            }
-        }.runBinary(key);
-    }
-
-    @Override
-    public byte[] spop(final byte[] key) {
-        return new JedisClusterCommand<byte[]>(connectionHandler, timeout,
-                maxRedirections) {
-            @Override
-            public byte[] execute(Jedis connection) {
-                return connection.spop(key);
-            }
-        }.runBinary(key);
-    }
-
-    @Override
-    public Long scard(final byte[] key) {
-        return new JedisClusterCommand<Long>(connectionHandler, timeout,
-                maxRedirections) {
-            @Override
-            public Long execute(Jedis connection) {
-                return connection.scard(key);
-            }
-        }.runBinary(key);
-    }
-
-    @Override
-    public Boolean sismember(final byte[] key, final byte[] member) {
-        return new JedisClusterCommand<Boolean>(connectionHandler, timeout,
-                maxRedirections) {
-            @Override
-            public Boolean execute(Jedis connection) {
-                return connection.sismember(key, member);
-            }
-        }.runBinary(key);
-    }
-
-    @Override
-    public byte[] srandmember(final byte[] key) {
-        return new JedisClusterCommand<byte[]>(connectionHandler, timeout,
-                maxRedirections) {
-            @Override
-            public byte[] execute(Jedis connection) {
-                return connection.srandmember(key);
-            }
-        }.runBinary(key);
-    }
-
-    @Override
-    public Long strlen(final byte[] key) {
-        return new JedisClusterCommand<Long>(connectionHandler, timeout,
-                maxRedirections) {
-            @Override
-            public Long execute(Jedis connection) {
-                return connection.strlen(key);
-            }
-        }.runBinary(key);
-    }
-
-    @Override
-    public Long zadd(final byte[] key, final double score, final byte[] member) {
-        return new JedisClusterCommand<Long>(connectionHandler, timeout,
-                maxRedirections) {
-            @Override
-            public Long execute(Jedis connection) {
-                return connection.zadd(key, score, member);
-            }
-        }.runBinary(key);
-    }
-
-    @Override
-    public Long zadd(final byte[] key, final Map<byte[], Double> scoreMembers) {
-        return new JedisClusterCommand<Long>(connectionHandler, timeout,
-                maxRedirections) {
-            @Override
-            public Long execute(Jedis connection) {
-                return connection.zadd(key, scoreMembers);
-            }
-        }.runBinary(key);
-    }
-
-    @Override
-    public Set<byte[]> zrange(final byte[] key, final long start, final long end) {
-        return new JedisClusterCommand<Set<byte[]>>(connectionHandler, timeout,
-                maxRedirections) {
-            @Override
-            public Set<byte[]> execute(Jedis connection) {
-                return connection.zrange(key, start, end);
-            }
-        }.runBinary(key);
-    }
-
-    @Override
-    public Long zrem(final byte[] key, final byte[]... member) {
-        return new JedisClusterCommand<Long>(connectionHandler, timeout,
-                maxRedirections) {
-            @Override
-            public Long execute(Jedis connection) {
-                return connection.zrem(key, member);
-            }
-        }.runBinary(key);
-    }
-
-    @Override
-    public Double zincrby(final byte[] key, final double score, final byte[] member) {
-        return new JedisClusterCommand<Double>(connectionHandler, timeout,
-                maxRedirections) {
-            @Override
-            public Double execute(Jedis connection) {
-                return connection.zincrby(key, score, member);
-            }
-        }.runBinary(key);
-    }
-
-    @Override
-    public Long zrank(final byte[] key, final byte[] member) {
-        return new JedisClusterCommand<Long>(connectionHandler, timeout,
-                maxRedirections) {
-            @Override
-            public Long execute(Jedis connection) {
-                return connection.zrank(key, member);
-            }
-        }.runBinary(key);
-    }
-
-    @Override
-    public Long zrevrank(final byte[] key, final byte[] member) {
-        return new JedisClusterCommand<Long>(connectionHandler, timeout,
-                maxRedirections) {
-            @Override
-            public Long execute(Jedis connection) {
-                return connection.zrevrank(key, member);
-            }
-        }.runBinary(key);
-    }
-
-    @Override
-    public Set<byte[]> zrevrange(final byte[] key, final long start, final long end) {
-        return new JedisClusterCommand<Set<byte[]>>(connectionHandler, timeout,
-                maxRedirections) {
-            @Override
-            public Set<byte[]> execute(Jedis connection) {
-                return connection.zrevrange(key, start, end);
-            }
-        }.runBinary(key);
-    }
-
-    @Override
-    public Set<Tuple> zrangeWithScores(final byte[] key, final long start, final long end) {
-        return new JedisClusterCommand<Set<Tuple>>(connectionHandler, timeout,
-                maxRedirections) {
-            @Override
-            public Set<Tuple> execute(Jedis connection) {
-                return connection.zrangeWithScores(key, start, end);
-            }
-        }.runBinary(key);
-    }
-
-    @Override
-    public Set<Tuple> zrevrangeWithScores(final byte[] key, final long start, final long end) {
-        return new JedisClusterCommand<Set<Tuple>>(connectionHandler, timeout,
-                maxRedirections) {
-            @Override
-            public Set<Tuple> execute(Jedis connection) {
-                return connection.zrevrangeWithScores(key, start, end);
-            }
-        }.runBinary(key);
-    }
-
-    @Override
-    public Long zcard(final byte[] key) {
-        return new JedisClusterCommand<Long>(connectionHandler, timeout,
-                maxRedirections) {
-            @Override
-            public Long execute(Jedis connection) {
-                return connection.zcard(key);
-            }
-        }.runBinary(key);
-    }
-
-    @Override
-    public Double zscore(final byte[] key, final byte[] member) {
-        return new JedisClusterCommand<Double>(connectionHandler, timeout,
-                maxRedirections) {
-            @Override
-            public Double execute(Jedis connection) {
-                return connection.zscore(key, member);
-            }
-        }.runBinary(key);
-    }
-
-    @Override
-    public List<byte[]> sort(final byte[] key) {
-        return new JedisClusterCommand<List<byte[]>>(connectionHandler, timeout,
-                maxRedirections) {
-            @Override
-            public List<byte[]> execute(Jedis connection) {
-                return connection.sort(key);
-            }
-        }.runBinary(key);
-    }
-
-    
-    @Override
-    public List<byte[]> sort(final byte[] key, final SortingParams sortingParameters) {
-        return new JedisClusterCommand<List<byte[]>>(connectionHandler, timeout,
-                maxRedirections) {
-            @Override
-            public List<byte[]> execute(Jedis connection) {
-                return connection.sort(key, sortingParameters);
-            }
-        }.runBinary(key);
-    }
-
-    @Override
-    public Long zcount(final byte[] key, final double min, final double max) {
-        return new JedisClusterCommand<Long>(connectionHandler, timeout,
-                maxRedirections) {
-            @Override
-            public Long execute(Jedis connection) {
-                return connection.zcount(key, min, max);
-            }
-        }.runBinary(key);
-    }
-
-    @Override
-    public Long zcount(final byte[] key, final byte[] min, final byte[] max) {
-        return new JedisClusterCommand<Long>(connectionHandler, timeout,
-                maxRedirections) {
-            @Override
-            public Long execute(Jedis connection) {
-                return connection.zcount(key, min, max);
-            }
-        }.runBinary(key);
-    }
-
-    @Override
-    public Set<byte[]> zrangeByScore(final byte[] key, final double min, final double max) {
-        return new JedisClusterCommand<Set<byte[]>>(connectionHandler, timeout,
-                maxRedirections) {
-            @Override
-            public Set<byte[]> execute(Jedis connection) {
-                return connection.zrangeByScore(key, min, max);
-            }
-        }.runBinary(key);
-    }
-
-    @Override
-    public Set<byte[]> zrangeByScore(final byte[] key, final byte[] min, final byte[] max) {
-        return new JedisClusterCommand<Set<byte[]>>(connectionHandler, timeout,
-                maxRedirections) {
-            @Override
-            public Set<byte[]> execute(Jedis connection) {
-                return connection.zrangeByScore(key, min, max);
-            }
-        }.runBinary(key);
-    }
-
-    @Override
-    public Set<byte[]> zrevrangeByScore(final byte[] key, final double max, final double min) {
-        return new JedisClusterCommand<Set<byte[]>>(connectionHandler, timeout,
-                maxRedirections) {
-             @Override
-             public Set<byte[]> execute(Jedis connection) {
-             return connection.zrevrangeByScore(key, max,min);
-             }
-         }.runBinary(key);
-    }
-
-    @Override
-    public Set<byte[]> zrangeByScore(final byte[] key, final double min, final double max, final int offset,
-	    final int count) {
-        return new JedisClusterCommand<Set<byte[]>>(connectionHandler, timeout,
-                maxRedirections) {
-             @Override
-             public Set<byte[]> execute(Jedis connection) {
-             return connection.zrangeByScore(key, min, max, offset, count);
-             }
-         }.runBinary(key);
-    }
-
-    @Override
-    public Set<byte[]> zrevrangeByScore(final byte[] key, final byte[] max, final byte[] min) {
-        return new JedisClusterCommand<Set<byte[]>>(connectionHandler, timeout,
-                maxRedirections) {
-             @Override
-             public Set<byte[]> execute(Jedis connection) {
-             return connection.zrevrangeByScore(key, max, min);
-             }
-         }.runBinary(key);
-    }
-
-    @Override
-    public Set<byte[]> zrangeByScore(final byte[] key, final byte[] min, final byte[] max, final int offset,
-	    final int count) {
-        return new JedisClusterCommand<Set<byte[]>>(connectionHandler, timeout,
-                maxRedirections) {
-             @Override
-             public Set<byte[]> execute(Jedis connection) {
-             return connection.zrangeByScore(key, min, max, offset, count);
-             }
-         }.runBinary(key);
-    }
-
-    @Override
-    public Set<byte[]> zrevrangeByScore(final byte[] key, final double max, final double min,
-	    final int offset, final int count) {
-        return new JedisClusterCommand<Set<byte[]>>(connectionHandler, timeout,
-                maxRedirections) {
-             @Override
-             public Set<byte[]> execute(Jedis connection) {
-             return connection.zrevrangeByScore(key, max, min, offset, count);
-             }
-         }.runBinary(key);
-    }
-
-    @Override
-    public Set<Tuple> zrangeByScoreWithScores(final byte[] key, final double min, final double max) {
-        return new JedisClusterCommand<Set<Tuple>>(connectionHandler, timeout,
-                maxRedirections) {
-             @Override
-             public Set<Tuple> execute(Jedis connection) {
-             return connection.zrangeByScoreWithScores(key, min, max);
-             }
-         }.runBinary(key);
-    }
-
-    @Override
-    public Set<Tuple> zrevrangeByScoreWithScores(final byte[] key, final double max, final double min) {
-        return new JedisClusterCommand<Set<Tuple>>(connectionHandler, timeout,
-                maxRedirections) {
-             @Override
-             public Set<Tuple> execute(Jedis connection) {
-             return connection.zrevrangeByScoreWithScores(key, max, min);
-             }
-         }.runBinary(key);
-    }
-
-    @Override
-    public Set<Tuple> zrangeByScoreWithScores(final byte[] key, final double min, final double max,
-	    final int offset, final int count) {
-        return new JedisClusterCommand<Set<Tuple>>(connectionHandler, timeout,
-                maxRedirections) {
-             @Override
-             public Set<Tuple> execute(Jedis connection) {
-             return connection.zrangeByScoreWithScores(key, min, max, offset, count);
-             }
-         }.runBinary(key);
-    }
-
-    @Override
-    public Set<byte[]> zrevrangeByScore(final byte[] key, final byte[] max, final byte[] min,
-	    final int offset, final int count) {
-        return new JedisClusterCommand<Set<byte[]>>(connectionHandler, timeout,
-                maxRedirections) {
-             @Override
-             public Set<byte[]> execute(Jedis connection) {
-             return connection.zrevrangeByScore(key, max, min, offset, count);
-             }
-         }.runBinary(key);
-    }
-
-    @Override
-    public Set<Tuple> zrangeByScoreWithScores(final byte[] key, final byte[] min, final byte[] max) {
-        return new JedisClusterCommand<Set<Tuple>>(connectionHandler, timeout,
-                maxRedirections) {
-             @Override
-             public Set<Tuple> execute(Jedis connection) {
-             return connection.zrangeByScoreWithScores(key, min, max);
-             }
-         }.runBinary(key);
-    }
-
-    @Override
-    public Set<Tuple> zrevrangeByScoreWithScores(final byte[] key, final byte[] max, final byte[] min) {
-        return new JedisClusterCommand<Set<Tuple>>(connectionHandler, timeout,
-                maxRedirections) {
-             @Override
-             public Set<Tuple> execute(Jedis connection) {
-             return connection.zrevrangeByScoreWithScores(key, max, min);
-             }
-         }.runBinary(key);
-    }
-
-    @Override
-    public Set<Tuple> zrangeByScoreWithScores(final byte[] key, final byte[] min, final byte[] max,
-	    final int offset, final int count) {
-        return new JedisClusterCommand<Set<Tuple>>(connectionHandler, timeout,
-                maxRedirections) {
-             @Override
-             public Set<Tuple> execute(Jedis connection) {
-             return connection.zrangeByScoreWithScores(key, min, max, offset, count);
-             }
-         }.runBinary(key);
-    }
-
-    @Override
-    public Set<Tuple> zrevrangeByScoreWithScores(final byte[] key, final double max, final double min,
-	    final int offset, final int count) {
-        return new JedisClusterCommand<Set<Tuple>>(connectionHandler, timeout,
-                maxRedirections) {
-             @Override
-             public Set<Tuple> execute(Jedis connection) {
-             return connection.zrevrangeByScoreWithScores(key, max, min, offset, count);
-             }
-         }.runBinary(key);
-    }
-
-    @Override
-    public Set<Tuple> zrevrangeByScoreWithScores(final byte[] key, final byte[] max, final byte[] min,
-	    final int offset, final int count) {
-        return new JedisClusterCommand<Set<Tuple>>(connectionHandler, timeout,
-                maxRedirections) {
-             @Override
-             public Set<Tuple> execute(Jedis connection) {
-             return connection.zrevrangeByScoreWithScores(key, max, min, offset, count);
-             }
-         }.runBinary(key);
-    }
-	    
-    @Override
-    public Long zremrangeByRank(final byte[] key, final long start, final long end) {
-        return new JedisClusterCommand<Long>(connectionHandler, timeout,
-                maxRedirections) {
-             @Override
-             public Long execute(Jedis connection) {
-             return connection.zremrangeByRank(key, start, end);
-             }
-         }.runBinary(key);
-    }
-
-    @Override
-    public Long zremrangeByScore(final byte[] key, final double start, final double end) {
-        return new JedisClusterCommand<Long>(connectionHandler, timeout,
-                maxRedirections) {
-             @Override
-             public Long execute(Jedis connection) {
-             return connection.zremrangeByScore(key, start, end);
-             }
-         }.runBinary(key);
-    }
-
-    @Override
-    public Long zremrangeByScore(final byte[] key, final byte[] start, final byte[] end) {
-        return new JedisClusterCommand<Long>(connectionHandler, timeout,
-                maxRedirections) {
-             @Override
-             public Long execute(Jedis connection) {
-             return connection.zremrangeByScore(key, start, end);
-             }
-         }.runBinary(key);
-    }
-
-    @Override
-    public Long linsert(final byte[] key, final Client.LIST_POSITION where, final byte[] pivot,
-	    final byte[] value) {
-        return new JedisClusterCommand<Long>(connectionHandler, timeout,
-                maxRedirections) {
-             @Override
-             public Long execute(Jedis connection) {
-             return connection.linsert(key, where, pivot, value);
-             }
-         }.runBinary(key);
-    }
-
-    @Override
-    public Long lpushx(final byte[] key, final byte[]... arg) {
-        return new JedisClusterCommand<Long>(connectionHandler, timeout,
-                maxRedirections) {
-             @Override
-             public Long execute(Jedis connection) {
-             return connection.lpushx(key, arg);
-             }
-         }.runBinary(key);
-    }
-
-    @Override
-    public Long rpushx(final byte[] key, final byte[]... arg) {
-        return new JedisClusterCommand<Long>(connectionHandler, timeout,
-                maxRedirections) {
-             @Override
-             public Long execute(Jedis connection) {
-             return connection.rpushx(key, arg);
-             }
-         }.runBinary(key);
-    }
-
-    @Override
-    public List<byte[]> blpop(final byte[] arg) {
-        return new JedisClusterCommand<List<byte[]>>(connectionHandler, timeout,
-                maxRedirections) {
-             @Override
-             public List<byte[]> execute(Jedis connection) {
-             return connection.blpop(arg);
-             }
-         }.runBinary(arg);
-    }
-
-    @Override
-    public List<byte[]> brpop(final byte[] arg) {
-        return new JedisClusterCommand<List<byte[]>>(connectionHandler, timeout,
-                maxRedirections) {
-             @Override
-             public List<byte[]> execute(Jedis connection) {
-             return connection.brpop(arg);
-             }
-         }.runBinary(arg);
-    }
-
-    @Override
-    public Long del(final byte[] key) {
-        return new JedisClusterCommand<Long>(connectionHandler, timeout,
-                maxRedirections) {
-             @Override
-             public Long execute(Jedis connection) {
-             return connection.del(key);
-             }
-         }.runBinary(key);
-    }
-
-    @Override
-    public byte[] echo(final byte[] arg) {
-        return new JedisClusterCommand<byte[]>(connectionHandler, timeout,
-                maxRedirections) {
-             @Override
-             public byte[] execute(Jedis connection) {
-             return connection.echo(arg);
-             }
-         }.runBinary(null);
-    }
-
-    @Override 
-    public Long move(final byte[] key, final int dbIndex) {
-        return new JedisClusterCommand<Long>(connectionHandler, timeout,
-                maxRedirections) {
-             @Override
-             public Long execute(Jedis connection) {
-             return connection.move(key, dbIndex);
-             }
-         }.runBinary(null);
-    }
-
-    @Override
-    public Long bitcount(final byte[] key) {
-        return new JedisClusterCommand<Long>(connectionHandler, timeout,
-                maxRedirections) {
-             @Override
-             public Long execute(Jedis connection) {
-             return connection.bitcount(key);
-             }
-         }.runBinary(key);
-    }
-
-    @Override
-    public Long bitcount(final byte[] key, final long start, final long end) {
-        return new JedisClusterCommand<Long>(connectionHandler, timeout,
-                maxRedirections) {
-             @Override
-             public Long execute(Jedis connection) {
-             return connection.bitcount(key, start, end);
-             }
-         }.runBinary(key);
-    }
-
-    @Override
-    public Long pfadd(final byte[] key, final byte[]... elements) {
-        return new JedisClusterCommand<Long>(connectionHandler, timeout,
-                maxRedirections) {
-            @Override
-            public Long execute(Jedis connection) { return connection.pfadd(key, elements); }
-        }.runBinary(key);
-    }
-
-    @Override
-    public long pfcount(final byte[] key) {
-        return new JedisClusterCommand<Long>(connectionHandler, timeout,
-                maxRedirections) {
-            @Override
-            public Long execute(Jedis connection) { return connection.pfcount(key); }
-        }.runBinary(key);
-    }
-    
-    @Override
-    public List<byte[]> srandmember(final byte[] key, final int count) {
-	return new JedisClusterCommand<List<byte[]>>(connectionHandler, timeout,
-		maxRedirections) {
-	    @Override
-	    public List<byte[]> execute(Jedis connection) {
-		return connection.srandmember(key, count);
-	    }
-	}.runBinary(key);
-    }
-
-    @Override
-    public Long zlexcount(final byte[] key, final byte[] min, final byte[] max) {
-	return new JedisClusterCommand<Long>(connectionHandler, timeout,
-		maxRedirections) {
-	    @Override
-	    public Long execute(Jedis connection) {
-		return connection.zlexcount(key, min, max);
-	    }
-	}.runBinary(key);
-    }
-
-    @Override
-    public Set<byte[]> zrangeByLex(final byte[] key, final byte[] min, final byte[] max) {
-	return new JedisClusterCommand<Set<byte[]>>(connectionHandler, timeout,
-		maxRedirections) {
-	    @Override
-	    public Set<byte[]> execute(Jedis connection) {
-		return connection.zrangeByLex(key, min, max);
-	    }
-	}.runBinary(key);
-    }
-
-    @Override
-    public Set<byte[]> zrangeByLex(final byte[] key, final byte[] min, final byte[] max,
-	    final int offset, final int count) {
-	return new JedisClusterCommand<Set<byte[]>>(connectionHandler, timeout,
-		maxRedirections) {
-	    @Override
-	    public Set<byte[]> execute(Jedis connection) {
-		return connection.zrangeByLex(key, min, max, offset, count);
-	    }
-	}.runBinary(key);
-    }
-
-    @Override
-    public Long zremrangeByLex(final byte[] key, final byte[] min, final byte[] max) {
-	return new JedisClusterCommand<Long>(connectionHandler, timeout,
-		maxRedirections) {
-	    @Override
-	    public Long execute(Jedis connection) {
-		return connection.zremrangeByLex(key, min, max);
-	    }
-	}.runBinary(key);
-    }
-
-    public Map<String, JedisPool> getClusterNodes() {
-        return connectionHandler.getNodes();
-    }
-    
-    @Override
-    public Object eval(final byte[] script, final byte[] keyCount, final byte[]... params) {
-        return new JedisClusterCommand<Object>(connectionHandler, timeout,
-                maxRedirections) {
-                @Override
-                public Object execute(Jedis connection) {
-                return connection.eval(script, keyCount, params);
-                }
-            }.runBinary(Integer.parseInt(SafeEncoder.encode(keyCount)), params);
-    }
-
-    @Override
-    public Object eval(final byte[] script, final int keyCount, final byte[]... params) {
-        return new JedisClusterCommand<Object>(connectionHandler, timeout,
-                maxRedirections) {
-                @Override
-                public Object execute(Jedis connection) {
-                return connection.eval(script, keyCount, params);
-                }
-            }.runBinary(keyCount, params);
-    }
-
-    @Override
-    public Object eval(final byte[] script, final List<byte[]> keys, final List<byte[]> args) {
-        return new JedisClusterCommand<Object>(connectionHandler, timeout,
-                maxRedirections) {
-                @Override
-                public Object execute(Jedis connection) {
-                return connection.eval(script, keys, args);
-                }
-            }.runBinary(keys.size(), keys.toArray(new byte[keys.size()][]));
-    }
-
-    @Override
-    public Object eval(final byte[] script, byte[] key) {
-        return new JedisClusterCommand<Object>(connectionHandler, timeout,
-                maxRedirections) {
-                @Override
-                public Object execute(Jedis connection) {
-                return connection.eval(script);
-                }
-            }.runBinary(key);
-    }
-
-    @Override
-    public Object evalsha(final byte[] script, byte[] key) {
-        return new JedisClusterCommand<Object>(connectionHandler, timeout,
-                maxRedirections) {
-                @Override
-                public Object execute(Jedis connection) {
-                return connection.evalsha(script);
-                }
-            }.runBinary(key);
-    }
-
-    @Override
-    public Object evalsha(final byte[] sha1, final List<byte[]> keys, final List<byte[]> args) {
-        return new JedisClusterCommand<Object>(connectionHandler, timeout,
-                maxRedirections) {
-                @Override
-                public Object execute(Jedis connection) {
-                return connection.evalsha(sha1, keys, args);
-                }
-            }.runBinary(keys.size(), keys.toArray(new byte[keys.size()][]));
-    }
-
-    @Override
-    public Object evalsha(final byte[] sha1, final int keyCount, final byte[]... params) {
-        return new JedisClusterCommand<Object>(connectionHandler, timeout,
-                maxRedirections) {
-                @Override
-                public Object execute(Jedis connection) {
-                return connection.evalsha(sha1, keyCount, params);
-                }
-            }.runBinary(keyCount, params);
-    }
-    
-    @Override
-    public List<Long> scriptExists(final byte[] key, final byte[][] sha1) {
-        return new JedisClusterCommand<List<Long>>(connectionHandler, timeout,
-                maxRedirections) {
-                @Override
-                public List<Long> execute(Jedis connection) {
-                return connection.scriptExists(sha1);
-                }
-            }.runBinary(key);
-    }
-    
-    @Override
-    public byte[] scriptLoad(final byte[] script, final byte[] key) {
-        return new JedisClusterCommand<byte[]>(connectionHandler, timeout,
-                maxRedirections) {
-                @Override
-                public byte[] execute(Jedis connection) {
-                return connection.scriptLoad(script);
-                }
-            }.runBinary(key);
-    }
-    
-    @Override
-    public String scriptFlush(final byte[] key) {
-        return new JedisClusterCommand<String>(connectionHandler, timeout,
-                maxRedirections) {
-                @Override
-                public String execute(Jedis connection) {
-                return connection.scriptFlush();
-                }
-            }.runBinary(key);
-    }
-    
-    @Override
-    public String scriptKill(byte[] key) {
-        return new JedisClusterCommand<String>(connectionHandler, timeout,
-                maxRedirections) {
-                @Override
-                public String execute(Jedis connection) {
-                return connection.scriptKill();
-                }
-            }.runBinary(key);
-    }
-    
-    @Override
-    public Long del(final byte[]... keys) {
-	return new JedisClusterCommand<Long>(connectionHandler, timeout,
-		maxRedirections) {
-	    @Override
-	    public Long execute(Jedis connection) {
-		return connection.del(keys);
-	    }
-	}.runBinary(keys.length, keys);
-    }
-
-    @Override
-    public List<byte[]> blpop(final int timeout, final byte[]... keys) {
-	return new JedisClusterCommand<List<byte[]>>(connectionHandler,
-		timeout, maxRedirections) {
-	    @Override
-	    public List<byte[]> execute(Jedis connection) {
-		return connection.blpop(timeout, keys);
-	    }
-	}.runBinary(keys.length, keys);
-    }
-
-    @Override
-    public List<byte[]> brpop(final int timeout, final byte[]... keys) {
-	return new JedisClusterCommand<List<byte[]>>(connectionHandler,
-		timeout, maxRedirections) {
-	    @Override
-	    public List<byte[]> execute(Jedis connection) {
-		return connection.brpop(timeout, keys);
-	    }
-	}.runBinary(keys.length, keys);
-    }
-
-    @Override
-    public List<byte[]> mget(final byte[]... keys) {
-	return new JedisClusterCommand<List<byte[]>>(connectionHandler,
-		timeout, maxRedirections) {
-	    @Override
-	    public List<byte[]> execute(Jedis connection) {
-		return connection.mget(keys);
-	    }
-	}.runBinary(keys.length - 1, keys);
-    }
-
-    @Override
-    public String mset(final byte[]... keysvalues) {
-	byte[][] keys = new byte[keysvalues.length / 2][];
-
-	for (int keyIdx = 0; keyIdx < keys.length; keyIdx++) {
-	    keys[keyIdx] = keysvalues[keyIdx * 2];
-	}
-
-	return new JedisClusterCommand<String>(connectionHandler, timeout,
-		maxRedirections) {
-	    @Override
-	    public String execute(Jedis connection) {
-		return connection.mset(keysvalues);
-	    }
-	}.runBinary(keys.length, keys);
-    }
-
-    @Override
-    public Long msetnx(final byte[]... keysvalues) {
-	byte[][] keys = new byte[keysvalues.length / 2][];
-
-	for (int keyIdx = 0; keyIdx < keys.length; keyIdx++) {
-	    keys[keyIdx] = keysvalues[keyIdx * 2];
-	}
-
-	return new JedisClusterCommand<Long>(connectionHandler, timeout,
-		maxRedirections) {
-	    @Override
-	    public Long execute(Jedis connection) {
-		return connection.msetnx(keysvalues);
-	    }
-	}.runBinary(keys.length, keys);
-    }
-
-    @Override
-    public String rename(final byte[] oldkey, final byte[] newkey) {
-	return new JedisClusterCommand<String>(connectionHandler, timeout,
-		maxRedirections) {
-	    @Override
-	    public String execute(Jedis connection) {
-		return connection.rename(oldkey, newkey);
-	    }
-	}.runBinary(2, oldkey, newkey);
-    }
-
-    @Override
-    public Long renamenx(final byte[] oldkey, final byte[] newkey) {
-	return new JedisClusterCommand<Long>(connectionHandler, timeout,
-		maxRedirections) {
-	    @Override
-	    public Long execute(Jedis connection) {
-		return connection.renamenx(oldkey, newkey);
-	    }
-	}.runBinary(2, oldkey, newkey);
-    }
-
-    @Override
-    public byte[] rpoplpush(final byte[] srckey, final byte[] dstkey) {
-	return new JedisClusterCommand<byte[]>(connectionHandler, timeout,
-		maxRedirections) {
-	    @Override
-	    public byte[] execute(Jedis connection) {
-		return connection.rpoplpush(srckey, dstkey);
-	    }
-	}.runBinary(2, srckey, dstkey);
-    }
-
-    @Override
-    public Set<byte[]> sdiff(final byte[]... keys) {
-	return new JedisClusterCommand<Set<byte[]>>(connectionHandler, timeout,
-		maxRedirections) {
-	    @Override
-	    public Set<byte[]> execute(Jedis connection) {
-		return connection.sdiff(keys);
-	    }
-	}.runBinary(keys.length, keys);
-    }
-
-    @Override
-    public Long sdiffstore(final byte[] dstkey, final byte[]... keys) {
-	byte[][] wholeKeys = KeyMergeUtil.merge(dstkey, keys);
-
-	return new JedisClusterCommand<Long>(connectionHandler, timeout,
-		maxRedirections) {
-	    @Override
-	    public Long execute(Jedis connection) {
-		return connection.sdiffstore(dstkey, keys);
-	    }
-	}.runBinary(wholeKeys.length, wholeKeys);
-    }
-
-    @Override
-    public Set<byte[]> sinter(final byte[]... keys) {
-	return new JedisClusterCommand<Set<byte[]>>(connectionHandler, timeout,
-		maxRedirections) {
-	    @Override
-	    public Set<byte[]> execute(Jedis connection) {
-		return connection.sinter(keys);
-	    }
-	}.runBinary(keys.length, keys);
-    }
-
-    @Override
-    public Long sinterstore(final byte[] dstkey, final byte[]... keys) {
-	byte[][] wholeKeys = KeyMergeUtil.merge(dstkey, keys);
-
-	return new JedisClusterCommand<Long>(connectionHandler, timeout,
-		maxRedirections) {
-	    @Override
-	    public Long execute(Jedis connection) {
-		return connection.sinterstore(dstkey, keys);
-	    }
-	}.runBinary(wholeKeys.length, wholeKeys);
-    }
-
-    @Override
-    public Long smove(final byte[] srckey, final byte[] dstkey,
-	    final byte[] member) {
-	return new JedisClusterCommand<Long>(connectionHandler, timeout,
-		maxRedirections) {
-	    @Override
-	    public Long execute(Jedis connection) {
-		return connection.smove(srckey, dstkey, member);
-	    }
-	}.runBinary(2, srckey, dstkey);
-    }
-
-    @Override
-    public Long sort(final byte[] key, final SortingParams sortingParameters,
-	    final byte[] dstkey) {
-	return new JedisClusterCommand<Long>(connectionHandler, timeout,
-		maxRedirections) {
-	    @Override
-	    public Long execute(Jedis connection) {
-		return connection.sort(key, sortingParameters, dstkey);
-	    }
-	}.runBinary(2, key, dstkey);
-    }
-
-    @Override
-    public Long sort(final byte[] key, final byte[] dstkey) {
-	return new JedisClusterCommand<Long>(connectionHandler, timeout,
-		maxRedirections) {
-	    @Override
-	    public Long execute(Jedis connection) {
-		return connection.sort(key, dstkey);
-	    }
-	}.runBinary(2, key, dstkey);
-    }
-
-    @Override
-    public Set<byte[]> sunion(final byte[]... keys) {
-	return new JedisClusterCommand<Set<byte[]>>(connectionHandler, timeout,
-		maxRedirections) {
-	    @Override
-	    public Set<byte[]> execute(Jedis connection) {
-		return connection.sunion(keys);
-	    }
-	}.runBinary(keys.length, keys);
-    }
-
-    @Override
-    public Long sunionstore(final byte[] dstkey, final byte[]... keys) {
-	byte[][] wholeKeys = KeyMergeUtil.merge(dstkey, keys);
-
-	return new JedisClusterCommand<Long>(connectionHandler, timeout,
-		maxRedirections) {
-	    @Override
-	    public Long execute(Jedis connection) {
-		return connection.sunionstore(dstkey, keys);
-	    }
-	}.runBinary(wholeKeys.length, wholeKeys);
-    }
-
-    @Override
-    public Long zinterstore(final byte[] dstkey, final byte[]... sets) {
-	byte[][] wholeKeys = KeyMergeUtil.merge(dstkey, sets);
-
-	return new JedisClusterCommand<Long>(connectionHandler, timeout,
-		maxRedirections) {
-	    @Override
-	    public Long execute(Jedis connection) {
-		return connection.zinterstore(dstkey, sets);
-	    }
-	}.runBinary(wholeKeys.length, wholeKeys);
-    }
-
-    @Override
-    public Long zinterstore(final byte[] dstkey, final ZParams params,
-	    final byte[]... sets) {
-	byte[][] wholeKeys = KeyMergeUtil.merge(dstkey, sets);
-
-	return new JedisClusterCommand<Long>(connectionHandler, timeout,
-		maxRedirections) {
-	    @Override
-	    public Long execute(Jedis connection) {
-		return connection.zinterstore(dstkey, params, sets);
-	    }
-	}.runBinary(wholeKeys.length, wholeKeys);
-    }
-
-    @Override
-    public Long zunionstore(final byte[] dstkey, final byte[]... sets) {
-	byte[][] wholeKeys = KeyMergeUtil.merge(dstkey, sets);
-
-	return new JedisClusterCommand<Long>(connectionHandler, timeout,
-		maxRedirections) {
-	    @Override
-	    public Long execute(Jedis connection) {
-		return connection.zunionstore(dstkey, sets);
-	    }
-	}.runBinary(wholeKeys.length, wholeKeys);
-    }
-
-    @Override
-    public Long zunionstore(final byte[] dstkey, final ZParams params,
-	    final byte[]... sets) {
-	byte[][] wholeKeys = KeyMergeUtil.merge(dstkey, sets);
-
-	return new JedisClusterCommand<Long>(connectionHandler, timeout,
-		maxRedirections) {
-	    @Override
-	    public Long execute(Jedis connection) {
-		return connection.zunionstore(dstkey, params, sets);
-	    }
-	}.runBinary(wholeKeys.length, wholeKeys);
-    }
-
-    @Override
-    public byte[] brpoplpush(final byte[] source, final byte[] destination,
-	    final int timeout) {
-	return new JedisClusterCommand<byte[]>(connectionHandler, timeout,
-		maxRedirections) {
-	    @Override
-	    public byte[] execute(Jedis connection) {
-		return connection.brpoplpush(source, destination, timeout);
-	    }
-	}.runBinary(2, source, destination);
-    }
-
-    @Override
-    public Long publish(final byte[] channel, final byte[] message) {
-	return new JedisClusterCommand<Long>(connectionHandler, timeout,
-		maxRedirections) {
-	    @Override
-	    public Long execute(Jedis connection) {
-		return connection.publish(channel, message);
-	    }
-	}.runWithAnyNode();
-    }
-
-    @Override
-    public void subscribe(final BinaryJedisPubSub jedisPubSub,
-	    final byte[]... channels) {
-	new JedisClusterCommand<Integer>(connectionHandler, timeout,
-		maxRedirections) {
-	    @Override
-	    public Integer execute(Jedis connection) {
-		connection.subscribe(jedisPubSub, channels);
-		return 0;
-	    }
-	}.runWithAnyNode();
-    }
-
-    @Override
-    public void psubscribe(final BinaryJedisPubSub jedisPubSub,
-	    final byte[]... patterns) {
-	new JedisClusterCommand<Integer>(connectionHandler, timeout,
-		maxRedirections) {
-	    @Override
-	    public Integer execute(Jedis connection) {
-		connection.subscribe(jedisPubSub, patterns);
-		return 0;
-	    }
-	}.runWithAnyNode();
-    }
-
-    @Override
-    public Long bitop(final BitOP op, final byte[] destKey,
-	    final byte[]... srcKeys) {
-	byte[][] wholeKeys = KeyMergeUtil.merge(destKey, srcKeys);
-
-	return new JedisClusterCommand<Long>(connectionHandler, timeout,
-		maxRedirections) {
-	    @Override
-	    public Long execute(Jedis connection) {
-		return connection.bitop(op, destKey, srcKeys);
-	    }
-	}.runBinary(wholeKeys.length, wholeKeys);
-    }
-
-    @Override
-    public String pfmerge(final byte[] destkey, final byte[]... sourcekeys) {
-	byte[][] wholeKeys = KeyMergeUtil.merge(destkey, sourcekeys);
-
-	return new JedisClusterCommand<String>(connectionHandler, timeout,
-		maxRedirections) {
-	    @Override
-	    public String execute(Jedis connection) {
-		return connection.pfmerge(destkey, sourcekeys);
-	    }
-	}.runBinary(wholeKeys.length, wholeKeys);
-    }
-
-    @Override
-    public Long pfcount(final byte[]... keys) {
-	return new JedisClusterCommand<Long>(connectionHandler, timeout,
-		maxRedirections) {
-	    @Override
-	    public Long execute(Jedis connection) {
-		return connection.pfcount(keys);
-	    }
-	}.runBinary(keys.length, keys);
-    }
-
-    @Override
-    public void close() throws IOException {
-	if (connectionHandler != null) {
-	    for (JedisPool pool : connectionHandler.getNodes().values()) {
-		try {
-		    if (pool != null) {
-			pool.destroy();
-		    }
-		} catch (Exception e) {
-		    // pass
-		}
-	    }
-	}	
-    }
-=======
+public class BinaryJedisCluster implements BinaryJedisCommands, MultiKeyBinaryJedisClusterCommands,
     JedisClusterBinaryScriptingCommands, Closeable {
 
   public static final short HASHSLOTS = 16384;
@@ -1752,6 +53,10 @@
     }
   }
 
+  public Map<String, JedisPool> getClusterNodes() {
+    return connectionHandler.getNodes();
+  }
+
   @Override
   public String set(final byte[] key, final byte[] value) {
     return new JedisClusterCommand<String>(connectionHandler, maxRedirections) {
@@ -2894,10 +1199,6 @@
     }.runBinary(key);
   }
 
-  public Map<String, JedisPool> getClusterNodes() {
-    return connectionHandler.getNodes();
-  }
-
   @Override
   public Object eval(final byte[] script, final byte[] keyCount, final byte[]... params) {
     return new JedisClusterCommand<Object>(connectionHandler, maxRedirections) {
@@ -3008,5 +1309,326 @@
     }.runBinary(key);
   }
 
->>>>>>> 18308d1d
+  @Override
+  public Long del(final byte[]... keys) {
+    return new JedisClusterCommand<Long>(connectionHandler, maxRedirections) {
+      @Override
+      public Long execute(Jedis connection) {
+        return connection.del(keys);
+      }
+    }.runBinary(keys.length, keys);
+  }
+
+  @Override
+  public List<byte[]> blpop(final int timeout, final byte[]... keys) {
+    return new JedisClusterCommand<List<byte[]>>(connectionHandler, maxRedirections) {
+      @Override
+      public List<byte[]> execute(Jedis connection) {
+        return connection.blpop(timeout, keys);
+      }
+    }.runBinary(keys.length, keys);
+  }
+
+  @Override
+  public List<byte[]> brpop(final int timeout, final byte[]... keys) {
+    return new JedisClusterCommand<List<byte[]>>(connectionHandler, maxRedirections) {
+      @Override
+      public List<byte[]> execute(Jedis connection) {
+        return connection.brpop(timeout, keys);
+      }
+    }.runBinary(keys.length, keys);
+  }
+
+  @Override
+  public List<byte[]> mget(final byte[]... keys) {
+    return new JedisClusterCommand<List<byte[]>>(connectionHandler, maxRedirections) {
+      @Override
+      public List<byte[]> execute(Jedis connection) {
+        return connection.mget(keys);
+      }
+    }.runBinary(keys.length - 1, keys);
+  }
+
+  @Override
+  public String mset(final byte[]... keysvalues) {
+    byte[][] keys = new byte[keysvalues.length / 2][];
+
+    for (int keyIdx = 0; keyIdx < keys.length; keyIdx++) {
+      keys[keyIdx] = keysvalues[keyIdx * 2];
+    }
+
+    return new JedisClusterCommand<String>(connectionHandler, maxRedirections) {
+      @Override
+      public String execute(Jedis connection) {
+        return connection.mset(keysvalues);
+      }
+    }.runBinary(keys.length, keys);
+  }
+
+  @Override
+  public Long msetnx(final byte[]... keysvalues) {
+    byte[][] keys = new byte[keysvalues.length / 2][];
+
+    for (int keyIdx = 0; keyIdx < keys.length; keyIdx++) {
+      keys[keyIdx] = keysvalues[keyIdx * 2];
+    }
+
+    return new JedisClusterCommand<Long>(connectionHandler, maxRedirections) {
+      @Override
+      public Long execute(Jedis connection) {
+        return connection.msetnx(keysvalues);
+      }
+    }.runBinary(keys.length, keys);
+  }
+
+  @Override
+  public String rename(final byte[] oldkey, final byte[] newkey) {
+    return new JedisClusterCommand<String>(connectionHandler, maxRedirections) {
+      @Override
+      public String execute(Jedis connection) {
+        return connection.rename(oldkey, newkey);
+      }
+    }.runBinary(2, oldkey, newkey);
+  }
+
+  @Override
+  public Long renamenx(final byte[] oldkey, final byte[] newkey) {
+    return new JedisClusterCommand<Long>(connectionHandler, maxRedirections) {
+      @Override
+      public Long execute(Jedis connection) {
+        return connection.renamenx(oldkey, newkey);
+      }
+    }.runBinary(2, oldkey, newkey);
+  }
+
+  @Override
+  public byte[] rpoplpush(final byte[] srckey, final byte[] dstkey) {
+    return new JedisClusterCommand<byte[]>(connectionHandler, maxRedirections) {
+      @Override
+      public byte[] execute(Jedis connection) {
+        return connection.rpoplpush(srckey, dstkey);
+      }
+    }.runBinary(2, srckey, dstkey);
+  }
+
+  @Override
+  public Set<byte[]> sdiff(final byte[]... keys) {
+    return new JedisClusterCommand<Set<byte[]>>(connectionHandler, maxRedirections) {
+      @Override
+      public Set<byte[]> execute(Jedis connection) {
+        return connection.sdiff(keys);
+      }
+    }.runBinary(keys.length, keys);
+  }
+
+  @Override
+  public Long sdiffstore(final byte[] dstkey, final byte[]... keys) {
+    byte[][] wholeKeys = KeyMergeUtil.merge(dstkey, keys);
+
+    return new JedisClusterCommand<Long>(connectionHandler, maxRedirections) {
+      @Override
+      public Long execute(Jedis connection) {
+        return connection.sdiffstore(dstkey, keys);
+      }
+    }.runBinary(wholeKeys.length, wholeKeys);
+  }
+
+  @Override
+  public Set<byte[]> sinter(final byte[]... keys) {
+    return new JedisClusterCommand<Set<byte[]>>(connectionHandler, maxRedirections) {
+      @Override
+      public Set<byte[]> execute(Jedis connection) {
+        return connection.sinter(keys);
+      }
+    }.runBinary(keys.length, keys);
+  }
+
+  @Override
+  public Long sinterstore(final byte[] dstkey, final byte[]... keys) {
+    byte[][] wholeKeys = KeyMergeUtil.merge(dstkey, keys);
+
+    return new JedisClusterCommand<Long>(connectionHandler, maxRedirections) {
+      @Override
+      public Long execute(Jedis connection) {
+        return connection.sinterstore(dstkey, keys);
+      }
+    }.runBinary(wholeKeys.length, wholeKeys);
+  }
+
+  @Override
+  public Long smove(final byte[] srckey, final byte[] dstkey, final byte[] member) {
+    return new JedisClusterCommand<Long>(connectionHandler, maxRedirections) {
+      @Override
+      public Long execute(Jedis connection) {
+        return connection.smove(srckey, dstkey, member);
+      }
+    }.runBinary(2, srckey, dstkey);
+  }
+
+  @Override
+  public Long sort(final byte[] key, final SortingParams sortingParameters, final byte[] dstkey) {
+    return new JedisClusterCommand<Long>(connectionHandler, maxRedirections) {
+      @Override
+      public Long execute(Jedis connection) {
+        return connection.sort(key, sortingParameters, dstkey);
+      }
+    }.runBinary(2, key, dstkey);
+  }
+
+  @Override
+  public Long sort(final byte[] key, final byte[] dstkey) {
+    return new JedisClusterCommand<Long>(connectionHandler, maxRedirections) {
+      @Override
+      public Long execute(Jedis connection) {
+        return connection.sort(key, dstkey);
+      }
+    }.runBinary(2, key, dstkey);
+  }
+
+  @Override
+  public Set<byte[]> sunion(final byte[]... keys) {
+    return new JedisClusterCommand<Set<byte[]>>(connectionHandler, maxRedirections) {
+      @Override
+      public Set<byte[]> execute(Jedis connection) {
+        return connection.sunion(keys);
+      }
+    }.runBinary(keys.length, keys);
+  }
+
+  @Override
+  public Long sunionstore(final byte[] dstkey, final byte[]... keys) {
+    byte[][] wholeKeys = KeyMergeUtil.merge(dstkey, keys);
+
+    return new JedisClusterCommand<Long>(connectionHandler, maxRedirections) {
+      @Override
+      public Long execute(Jedis connection) {
+        return connection.sunionstore(dstkey, keys);
+      }
+    }.runBinary(wholeKeys.length, wholeKeys);
+  }
+
+  @Override
+  public Long zinterstore(final byte[] dstkey, final byte[]... sets) {
+    byte[][] wholeKeys = KeyMergeUtil.merge(dstkey, sets);
+
+    return new JedisClusterCommand<Long>(connectionHandler, maxRedirections) {
+      @Override
+      public Long execute(Jedis connection) {
+        return connection.zinterstore(dstkey, sets);
+      }
+    }.runBinary(wholeKeys.length, wholeKeys);
+  }
+
+  @Override
+  public Long zinterstore(final byte[] dstkey, final ZParams params, final byte[]... sets) {
+    byte[][] wholeKeys = KeyMergeUtil.merge(dstkey, sets);
+
+    return new JedisClusterCommand<Long>(connectionHandler, maxRedirections) {
+      @Override
+      public Long execute(Jedis connection) {
+        return connection.zinterstore(dstkey, params, sets);
+      }
+    }.runBinary(wholeKeys.length, wholeKeys);
+  }
+
+  @Override
+  public Long zunionstore(final byte[] dstkey, final byte[]... sets) {
+    byte[][] wholeKeys = KeyMergeUtil.merge(dstkey, sets);
+
+    return new JedisClusterCommand<Long>(connectionHandler, maxRedirections) {
+      @Override
+      public Long execute(Jedis connection) {
+        return connection.zunionstore(dstkey, sets);
+      }
+    }.runBinary(wholeKeys.length, wholeKeys);
+  }
+
+  @Override
+  public Long zunionstore(final byte[] dstkey, final ZParams params, final byte[]... sets) {
+    byte[][] wholeKeys = KeyMergeUtil.merge(dstkey, sets);
+
+    return new JedisClusterCommand<Long>(connectionHandler, maxRedirections) {
+      @Override
+      public Long execute(Jedis connection) {
+        return connection.zunionstore(dstkey, params, sets);
+      }
+    }.runBinary(wholeKeys.length, wholeKeys);
+  }
+
+  @Override
+  public byte[] brpoplpush(final byte[] source, final byte[] destination, final int timeout) {
+    return new JedisClusterCommand<byte[]>(connectionHandler, maxRedirections) {
+      @Override
+      public byte[] execute(Jedis connection) {
+        return connection.brpoplpush(source, destination, timeout);
+      }
+    }.runBinary(2, source, destination);
+  }
+
+  @Override
+  public Long publish(final byte[] channel, final byte[] message) {
+    return new JedisClusterCommand<Long>(connectionHandler, maxRedirections) {
+      @Override
+      public Long execute(Jedis connection) {
+        return connection.publish(channel, message);
+      }
+    }.runWithAnyNode();
+  }
+
+  @Override
+  public void subscribe(final BinaryJedisPubSub jedisPubSub, final byte[]... channels) {
+    new JedisClusterCommand<Integer>(connectionHandler, maxRedirections) {
+      @Override
+      public Integer execute(Jedis connection) {
+        connection.subscribe(jedisPubSub, channels);
+        return 0;
+      }
+    }.runWithAnyNode();
+  }
+
+  @Override
+  public void psubscribe(final BinaryJedisPubSub jedisPubSub, final byte[]... patterns) {
+    new JedisClusterCommand<Integer>(connectionHandler, maxRedirections) {
+      @Override
+      public Integer execute(Jedis connection) {
+        connection.subscribe(jedisPubSub, patterns);
+        return 0;
+      }
+    }.runWithAnyNode();
+  }
+
+  @Override
+  public Long bitop(final BitOP op, final byte[] destKey, final byte[]... srcKeys) {
+    byte[][] wholeKeys = KeyMergeUtil.merge(destKey, srcKeys);
+
+    return new JedisClusterCommand<Long>(connectionHandler, maxRedirections) {
+      @Override
+      public Long execute(Jedis connection) {
+        return connection.bitop(op, destKey, srcKeys);
+      }
+    }.runBinary(wholeKeys.length, wholeKeys);
+  }
+
+  @Override
+  public String pfmerge(final byte[] destkey, final byte[]... sourcekeys) {
+    byte[][] wholeKeys = KeyMergeUtil.merge(destkey, sourcekeys);
+
+    return new JedisClusterCommand<String>(connectionHandler, maxRedirections) {
+      @Override
+      public String execute(Jedis connection) {
+        return connection.pfmerge(destkey, sourcekeys);
+      }
+    }.runBinary(wholeKeys.length, wholeKeys);
+  }
+
+  @Override
+  public Long pfcount(final byte[]... keys) {
+    return new JedisClusterCommand<Long>(connectionHandler, maxRedirections) {
+      @Override
+      public Long execute(Jedis connection) {
+        return connection.pfcount(keys);
+      }
+    }.runBinary(keys.length, keys);
+  }
+
 }