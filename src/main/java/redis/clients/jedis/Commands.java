package redis.clients.jedis;

import java.util.Map;

import redis.clients.jedis.BinaryClient.LIST_POSITION;

public interface Commands {

    public void set(final String key, final String value);

    public void get(final String key);

    public void exists(final String key);

    public void del(final String... keys);

    public void type(final String key);

    public void keys(final String pattern);

    public void rename(final String oldkey, final String newkey);

    public void renamenx(final String oldkey, final String newkey);

    public void expire(final String key, final int seconds);

    public void expireAt(final String key, final long unixTime);

    public void ttl(final String key);

    public void setbit(String key, long offset, boolean value);

    public void getbit(String key, long offset);

    public void setrange(String key, long offset, String value);

    public void getrange(String key, long startOffset, long endOffset);

    public void move(final String key, final int dbIndex);

    public void getSet(final String key, final String value);

    public void mget(final String... keys);

    public void setnx(final String key, final String value);

    public void setex(final String key, final int seconds, final String value);

    public void mset(final String... keysvalues);

    public void msetnx(final String... keysvalues);

    public void decrBy(final String key, final long integer);

    public void decr(final String key);

    public void incrBy(final String key, final long integer);

    public void incr(final String key);

    public void append(final String key, final String value);

    public void substr(final String key, final int start, final int end);

    public void hset(final String key, final String field, final String value);

    public void hget(final String key, final String field);

    public void hsetnx(final String key, final String field, final String value);

    public void hmset(final String key, final Map<String, String> hash);

    public void hmget(final String key, final String... fields);

    public void hincrBy(final String key, final String field, final long value);

    public void hexists(final String key, final String field);

    public void hdel(final String key, final String... fields);

    public void hlen(final String key);

    public void hkeys(final String key);

    public void hvals(final String key);

    public void hgetAll(final String key);

<<<<<<< HEAD
    public void rpush(final String key, final String... string);

    public void lpush(final String key, final String... string);
=======
    public void rpush(final String key, final String... strings);

    public void lpush(final String key, final String... strings);
>>>>>>> dd88c51d

    public void llen(final String key);

    public void lrange(final String key, final long start, final long end);

    public void ltrim(final String key, final long start, final long end);

    public void lindex(final String key, final long index);

    public void lset(final String key, final long index, final String value);

    public void lrem(final String key, final long count, final String value);

    public void lpop(final String key);

    public void rpop(final String key);

    public void rpoplpush(final String srckey, final String dstkey);

    public void sadd(final String key, final String... members);

    public void smembers(final String key);

    public void srem(final String key, final String... member);

    public void spop(final String key);

    public void smove(final String srckey, final String dstkey,
            final String member);

    public void scard(final String key);

    public void sismember(final String key, final String member);

    public void sinter(final String... keys);

    public void sinterstore(final String dstkey, final String... keys);

    public void sunion(final String... keys);

    public void sunionstore(final String dstkey, final String... keys);

    public void sdiff(final String... keys);

    public void sdiffstore(final String dstkey, final String... keys);

    public void srandmember(final String key);

    public void zadd(final String key, final double score, final String member);

    public void zadd(final String key, final Map<Double,String> scoreMembers);

    public void zrange(final String key, final int start, final int end);

    public void zrem(final String key, final String... members);

    public void zincrby(final String key, final double score,
            final String member);

    public void zrank(final String key, final String member);

    public void zrevrank(final String key, final String member);

    public void zrevrange(final String key, final int start, final int end);

    public void zrangeWithScores(final String key, final int start,
            final int end);

    public void zrevrangeWithScores(final String key, final int start,
            final int end);

    public void zcard(final String key);

    public void zscore(final String key, final String member);

    public void watch(final String... keys);

    public void sort(final String key);

    public void sort(final String key, final SortingParams sortingParameters);

    public void blpop(final String[] args);

    public void sort(final String key, final SortingParams sortingParameters,
            final String dstkey);

    public void sort(final String key, final String dstkey);

    public void brpop(final String[] args);

    public void brpoplpush(final String source, final String destination,
            final int timeout);

    public void zcount(final String key, final double min, final double max);

    public void zrangeByScore(final String key, final double min,
            final double max);

    public void zrangeByScore(final String key, final String min,
            final String max);

    public void zrangeByScore(final String key, final double min,
            final double max, final int offset, int count);

    public void zrangeByScoreWithScores(final String key, final double min,
            final double max);

    public void zrangeByScoreWithScores(final String key, final double min,
            final double max, final int offset, final int count);

    public void zrevrangeByScore(final String key, final double max,
            final double min);

    public void zrevrangeByScore(final String key, final String max,
            final String min);

    public void zrevrangeByScore(final String key, final double max,
            final double min, final int offset, int count);

    public void zrevrangeByScoreWithScores(final String key, final double max,
            final double min);

    public void zrevrangeByScoreWithScores(final String key, final double max,
            final double min, final int offset, final int count);

    public void zremrangeByRank(final String key, final int start, final int end);

    public void zremrangeByScore(final String key, final double start,
            final double end);

    public void zunionstore(final String dstkey, final String... sets);

    public void zunionstore(final String dstkey, final ZParams params,
            final String... sets);

    public void zinterstore(final String dstkey, final String... sets);

    public void zinterstore(final String dstkey, final ZParams params,
            final String... sets);

    public void strlen(final String key);

    public void lpushx(final String key, final String string);

    public void persist(final String key);

    public void rpushx(final String key, final String string);

    public void echo(final String string);

    public void linsert(final String key, final LIST_POSITION where,
            final String pivot, final String value);

    public void bgrewriteaof();

    public void bgsave();

    public void lastsave();

    public void save();

    public void configSet(final String parameter, final String value);

    public void configGet(final String pattern);

    public void configResetStat();

    public void multi();

    public void exec();

    public void discard();
}<|MERGE_RESOLUTION|>--- conflicted
+++ resolved
@@ -86,15 +86,9 @@
 
     public void hgetAll(final String key);
 
-<<<<<<< HEAD
-    public void rpush(final String key, final String... string);
-
-    public void lpush(final String key, final String... string);
-=======
     public void rpush(final String key, final String... strings);
 
     public void lpush(final String key, final String... strings);
->>>>>>> dd88c51d
 
     public void llen(final String key);
 
@@ -123,7 +117,7 @@
     public void spop(final String key);
 
     public void smove(final String srckey, final String dstkey,
-            final String member);
+	    final String member);
 
     public void scard(final String key);
 
@@ -145,14 +139,14 @@
 
     public void zadd(final String key, final double score, final String member);
 
-    public void zadd(final String key, final Map<Double,String> scoreMembers);
+    public void zadd(final String key, final Map<Double, String> scoreMembers);
 
     public void zrange(final String key, final int start, final int end);
 
     public void zrem(final String key, final String... members);
 
     public void zincrby(final String key, final double score,
-            final String member);
+	    final String member);
 
     public void zrank(final String key, final String member);
 
@@ -161,10 +155,10 @@
     public void zrevrange(final String key, final int start, final int end);
 
     public void zrangeWithScores(final String key, final int start,
-            final int end);
+	    final int end);
 
     public void zrevrangeWithScores(final String key, final int start,
-            final int end);
+	    final int end);
 
     public void zcard(final String key);
 
@@ -179,61 +173,61 @@
     public void blpop(final String[] args);
 
     public void sort(final String key, final SortingParams sortingParameters,
-            final String dstkey);
+	    final String dstkey);
 
     public void sort(final String key, final String dstkey);
 
     public void brpop(final String[] args);
 
     public void brpoplpush(final String source, final String destination,
-            final int timeout);
+	    final int timeout);
 
     public void zcount(final String key, final double min, final double max);
 
     public void zrangeByScore(final String key, final double min,
-            final double max);
+	    final double max);
 
     public void zrangeByScore(final String key, final String min,
-            final String max);
+	    final String max);
 
     public void zrangeByScore(final String key, final double min,
-            final double max, final int offset, int count);
+	    final double max, final int offset, int count);
 
     public void zrangeByScoreWithScores(final String key, final double min,
-            final double max);
+	    final double max);
 
     public void zrangeByScoreWithScores(final String key, final double min,
-            final double max, final int offset, final int count);
+	    final double max, final int offset, final int count);
 
     public void zrevrangeByScore(final String key, final double max,
-            final double min);
+	    final double min);
 
     public void zrevrangeByScore(final String key, final String max,
-            final String min);
+	    final String min);
 
     public void zrevrangeByScore(final String key, final double max,
-            final double min, final int offset, int count);
+	    final double min, final int offset, int count);
 
     public void zrevrangeByScoreWithScores(final String key, final double max,
-            final double min);
+	    final double min);
 
     public void zrevrangeByScoreWithScores(final String key, final double max,
-            final double min, final int offset, final int count);
+	    final double min, final int offset, final int count);
 
     public void zremrangeByRank(final String key, final int start, final int end);
 
     public void zremrangeByScore(final String key, final double start,
-            final double end);
+	    final double end);
 
     public void zunionstore(final String dstkey, final String... sets);
 
     public void zunionstore(final String dstkey, final ZParams params,
-            final String... sets);
+	    final String... sets);
 
     public void zinterstore(final String dstkey, final String... sets);
 
     public void zinterstore(final String dstkey, final ZParams params,
-            final String... sets);
+	    final String... sets);
 
     public void strlen(final String key);
 
@@ -246,7 +240,7 @@
     public void echo(final String string);
 
     public void linsert(final String key, final LIST_POSITION where,
-            final String pivot, final String value);
+	    final String pivot, final String value);
 
     public void bgrewriteaof();
 
