package redis.clients.jedis;

import static redis.clients.jedis.Protocol.toByteArray;
import static redis.clients.jedis.Protocol.Command.*;
import static redis.clients.jedis.Protocol.Keyword.ENCODING;
import static redis.clients.jedis.Protocol.Keyword.IDLETIME;
import static redis.clients.jedis.Protocol.Keyword.LEN;
import static redis.clients.jedis.Protocol.Keyword.LIMIT;
import static redis.clients.jedis.Protocol.Keyword.NO;
import static redis.clients.jedis.Protocol.Keyword.ONE;
import static redis.clients.jedis.Protocol.Keyword.REFCOUNT;
import static redis.clients.jedis.Protocol.Keyword.RESET;
import static redis.clients.jedis.Protocol.Keyword.STORE;
import static redis.clients.jedis.Protocol.Keyword.WITHSCORES;

import java.util.ArrayList;
import java.util.List;
import java.util.Map;
import java.util.Map.Entry;

import redis.clients.jedis.Protocol.Command;
import redis.clients.jedis.Protocol.Keyword;
import redis.clients.util.SafeEncoder;

public class BinaryClient extends Connection {
    public enum LIST_POSITION {
	BEFORE, AFTER;
	public final byte[] raw;

	private LIST_POSITION() {
	    raw = SafeEncoder.encode(name());
	}
    }

    private boolean isInMulti;

    private String password;

    private long db;

    private boolean isInWatch;

    public boolean isInMulti() {
	return isInMulti;
    }

    public boolean isInWatch() {
	return isInWatch;
    }

    public BinaryClient(final String host) {
	super(host);
    }

    public BinaryClient(final String host, final int port) {
	super(host, port);
    }

    private byte[][] joinParameters(byte[] first, byte[][] rest) {
	byte[][] result = new byte[rest.length + 1][];
	result[0] = first;
	for (int i = 0; i < rest.length; i++) {
	    result[i + 1] = rest[i];
	}
	return result;
    }

    public void setPassword(final String password) {
	this.password = password;
    }

    @Override
    public void connect() {
	if (!isConnected()) {
	    super.connect();
	    if (password != null) {
		auth(password);
		getStatusCodeReply();
	    }
	    if (db > 0) {
		select(Long.valueOf(db).intValue());
		getStatusCodeReply();
	    }
	}
    }

    public void ping() {
	sendCommand(Command.PING);
    }

    public void set(final byte[] key, final byte[] value) {
	sendCommand(Command.SET, key, value);
    }

    public void set(final byte[] key, final byte[] value, final byte[] nxxx,
	    final byte[] expx, final long time) {
	sendCommand(Command.SET, key, value, nxxx, expx, toByteArray(time));
    }

    public void get(final byte[] key) {
	sendCommand(Command.GET, key);
    }

    public void quit() {
	db = 0;
	sendCommand(QUIT);
    }

    public void exists(final byte[] key) {
	sendCommand(EXISTS, key);
    }

    public void del(final byte[]... keys) {
	sendCommand(DEL, keys);
    }

    public void type(final byte[] key) {
	sendCommand(TYPE, key);
    }

    public void flushDB() {
	sendCommand(FLUSHDB);
    }

    public void keys(final byte[] pattern) {
	sendCommand(KEYS, pattern);
    }

    public void randomKey() {
	sendCommand(RANDOMKEY);
    }

    public void rename(final byte[] oldkey, final byte[] newkey) {
	sendCommand(RENAME, oldkey, newkey);
    }

    public void renamenx(final byte[] oldkey, final byte[] newkey) {
	sendCommand(RENAMENX, oldkey, newkey);
    }

    public void dbSize() {
	sendCommand(DBSIZE);
    }

    public void expire(final byte[] key, final int seconds) {
	sendCommand(EXPIRE, key, toByteArray(seconds));
    }

    public void expireAt(final byte[] key, final long unixTime) {
	sendCommand(EXPIREAT, key, toByteArray(unixTime));
    }

    public void ttl(final byte[] key) {
	sendCommand(TTL, key);
    }

    public void select(final int index) {
	db = index;
	sendCommand(SELECT, toByteArray(index));
    }

    public void move(final byte[] key, final int dbIndex) {
	sendCommand(MOVE, key, toByteArray(dbIndex));
    }

    public void flushAll() {
	sendCommand(FLUSHALL);
    }

    public void getSet(final byte[] key, final byte[] value) {
	sendCommand(GETSET, key, value);
    }

    public void mget(final byte[]... keys) {
	sendCommand(MGET, keys);
    }

    public void setnx(final byte[] key, final byte[] value) {
	sendCommand(SETNX, key, value);
    }

    public void setex(final byte[] key, final int seconds, final byte[] value) {
	sendCommand(SETEX, key, toByteArray(seconds), value);
    }

    public void mset(final byte[]... keysvalues) {
	sendCommand(MSET, keysvalues);
    }

    public void msetnx(final byte[]... keysvalues) {
	sendCommand(MSETNX, keysvalues);
    }

    public void decrBy(final byte[] key, final long integer) {
	sendCommand(DECRBY, key, toByteArray(integer));
    }

    public void decr(final byte[] key) {
	sendCommand(DECR, key);
    }

    public void incrBy(final byte[] key, final long integer) {
	sendCommand(INCRBY, key, toByteArray(integer));
    }

    public void incr(final byte[] key) {
	sendCommand(INCR, key);
    }

    public void append(final byte[] key, final byte[] value) {
	sendCommand(APPEND, key, value);
    }

    public void substr(final byte[] key, final int start, final int end) {
	sendCommand(SUBSTR, key, toByteArray(start), toByteArray(end));
    }

    public void hset(final byte[] key, final byte[] field, final byte[] value) {
	sendCommand(HSET, key, field, value);
    }

    public void hget(final byte[] key, final byte[] field) {
	sendCommand(HGET, key, field);
    }

    public void hsetnx(final byte[] key, final byte[] field, final byte[] value) {
	sendCommand(HSETNX, key, field, value);
    }

    public void hmset(final byte[] key, final Map<byte[], byte[]> hash) {
	final List<byte[]> params = new ArrayList<byte[]>();
	params.add(key);

	for (final Entry<byte[], byte[]> entry : hash.entrySet()) {
	    params.add(entry.getKey());
	    params.add(entry.getValue());
	}
	sendCommand(HMSET, params.toArray(new byte[params.size()][]));
    }

    public void hmget(final byte[] key, final byte[]... fields) {
	final byte[][] params = new byte[fields.length + 1][];
	params[0] = key;
	System.arraycopy(fields, 0, params, 1, fields.length);
	sendCommand(HMGET, params);
    }

    public void hincrBy(final byte[] key, final byte[] field, final long value) {
	sendCommand(HINCRBY, key, field, toByteArray(value));
    }

    public void hexists(final byte[] key, final byte[] field) {
	sendCommand(HEXISTS, key, field);
    }

    public void hdel(final byte[] key, final byte[]... fields) {
	sendCommand(HDEL, joinParameters(key, fields));
    }

    public void hlen(final byte[] key) {
	sendCommand(HLEN, key);
    }

    public void hkeys(final byte[] key) {
	sendCommand(HKEYS, key);
    }

    public void hvals(final byte[] key) {
	sendCommand(HVALS, key);
    }

    public void hgetAll(final byte[] key) {
	sendCommand(HGETALL, key);
    }

    public void rpush(final byte[] key, final byte[]... strings) {
	sendCommand(RPUSH, joinParameters(key, strings));
    }

    public void lpush(final byte[] key, final byte[]... strings) {
	sendCommand(LPUSH, joinParameters(key, strings));
    }

    public void llen(final byte[] key) {
	sendCommand(LLEN, key);
    }

    public void lrange(final byte[] key, final long start, final long end) {
	sendCommand(LRANGE, key, toByteArray(start), toByteArray(end));
    }

    public void ltrim(final byte[] key, final long start, final long end) {
	sendCommand(LTRIM, key, toByteArray(start), toByteArray(end));
    }

    public void lindex(final byte[] key, final long index) {
	sendCommand(LINDEX, key, toByteArray(index));
    }

    public void lset(final byte[] key, final long index, final byte[] value) {
	sendCommand(LSET, key, toByteArray(index), value);
    }

    public void lrem(final byte[] key, long count, final byte[] value) {
	sendCommand(LREM, key, toByteArray(count), value);
    }

    public void lpop(final byte[] key) {
	sendCommand(LPOP, key);
    }

    public void rpop(final byte[] key) {
	sendCommand(RPOP, key);
    }

    public void rpoplpush(final byte[] srckey, final byte[] dstkey) {
	sendCommand(RPOPLPUSH, srckey, dstkey);
    }

    public void sadd(final byte[] key, final byte[]... members) {
	sendCommand(SADD, joinParameters(key, members));
    }

    public void smembers(final byte[] key) {
	sendCommand(SMEMBERS, key);
    }

    public void srem(final byte[] key, final byte[]... members) {
	sendCommand(SREM, joinParameters(key, members));
    }

    public void spop(final byte[] key) {
	sendCommand(SPOP, key);
    }

    public void smove(final byte[] srckey, final byte[] dstkey,
	    final byte[] member) {
	sendCommand(SMOVE, srckey, dstkey, member);
    }

    public void scard(final byte[] key) {
	sendCommand(SCARD, key);
    }

    public void sismember(final byte[] key, final byte[] member) {
	sendCommand(SISMEMBER, key, member);
    }

    public void sinter(final byte[]... keys) {
	sendCommand(SINTER, keys);
    }

    public void sinterstore(final byte[] dstkey, final byte[]... keys) {
	final byte[][] params = new byte[keys.length + 1][];
	params[0] = dstkey;
	System.arraycopy(keys, 0, params, 1, keys.length);
	sendCommand(SINTERSTORE, params);
    }

    public void sunion(final byte[]... keys) {
	sendCommand(SUNION, keys);
    }

    public void sunionstore(final byte[] dstkey, final byte[]... keys) {
	byte[][] params = new byte[keys.length + 1][];
	params[0] = dstkey;
	System.arraycopy(keys, 0, params, 1, keys.length);
	sendCommand(SUNIONSTORE, params);
    }

    public void sdiff(final byte[]... keys) {
	sendCommand(SDIFF, keys);
    }

    public void sdiffstore(final byte[] dstkey, final byte[]... keys) {
	byte[][] params = new byte[keys.length + 1][];
	params[0] = dstkey;
	System.arraycopy(keys, 0, params, 1, keys.length);
	sendCommand(SDIFFSTORE, params);
    }

    public void srandmember(final byte[] key) {
	sendCommand(SRANDMEMBER, key);
    }

    public void zadd(final byte[] key, final double score, final byte[] member) {
	sendCommand(ZADD, key, toByteArray(score), member);
    }

    public void zaddBinary(final byte[] key,
	    final Map<byte[], Double> scoreMembers) {

	ArrayList<byte[]> args = new ArrayList<byte[]>(
		scoreMembers.size() * 2 + 1);
	args.add(key);

	for (Map.Entry<byte[], Double> entry : scoreMembers.entrySet()) {
	    args.add(toByteArray(entry.getValue()));
	    args.add(entry.getKey());
	}

	byte[][] argsArray = new byte[args.size()][];
	args.toArray(argsArray);

	sendCommand(ZADD, argsArray);
    }

    public void zrange(final byte[] key, final long start, final long end) {
	sendCommand(ZRANGE, key, toByteArray(start), toByteArray(end));
    }

    public void zrem(final byte[] key, final byte[]... members) {
	sendCommand(ZREM, joinParameters(key, members));
    }

    public void zincrby(final byte[] key, final double score,
	    final byte[] member) {
	sendCommand(ZINCRBY, key, toByteArray(score), member);
    }

    public void zrank(final byte[] key, final byte[] member) {
	sendCommand(ZRANK, key, member);
    }

    public void zrevrank(final byte[] key, final byte[] member) {
	sendCommand(ZREVRANK, key, member);
    }

    public void zrevrange(final byte[] key, final long start, final long end) {
	sendCommand(ZREVRANGE, key, toByteArray(start), toByteArray(end));
    }

    public void zrangeWithScores(final byte[] key, final long start,
	    final long end) {
	sendCommand(ZRANGE, key, toByteArray(start), toByteArray(end),
		WITHSCORES.raw);
    }

    public void zrevrangeWithScores(final byte[] key, final long start,
	    final long end) {
	sendCommand(ZREVRANGE, key, toByteArray(start), toByteArray(end),
		WITHSCORES.raw);
    }

    public void zcard(final byte[] key) {
	sendCommand(ZCARD, key);
    }

    public void zscore(final byte[] key, final byte[] member) {
	sendCommand(ZSCORE, key, member);
    }

    public void multi() {
	sendCommand(MULTI);
	isInMulti = true;
    }

    public void discard() {
	sendCommand(DISCARD);
	isInMulti = false;
	isInWatch = false;
    }

    public void exec() {
	sendCommand(EXEC);
	isInMulti = false;
	isInWatch = false;
    }

    public void watch(final byte[]... keys) {
	sendCommand(WATCH, keys);
	isInWatch = true;
    }

    public void unwatch() {
	sendCommand(UNWATCH);
	isInWatch = false;
    }

    public void sort(final byte[] key) {
	sendCommand(SORT, key);
    }

    public void sort(final byte[] key, final SortingParams sortingParameters) {
	final List<byte[]> args = new ArrayList<byte[]>();
	args.add(key);
	args.addAll(sortingParameters.getParams());
	sendCommand(SORT, args.toArray(new byte[args.size()][]));
    }

    public void blpop(final byte[][] args) {
	sendCommand(BLPOP, args);
    }

    public void blpop(final int timeout, final byte[]... keys) {
	final List<byte[]> args = new ArrayList<byte[]>();
	for (final byte[] arg : keys) {
	    args.add(arg);
	}
	args.add(Protocol.toByteArray(timeout));
	blpop(args.toArray(new byte[args.size()][]));
    }

    public void sort(final byte[] key, final SortingParams sortingParameters,
	    final byte[] dstkey) {
	final List<byte[]> args = new ArrayList<byte[]>();
	args.add(key);
	args.addAll(sortingParameters.getParams());
	args.add(STORE.raw);
	args.add(dstkey);
	sendCommand(SORT, args.toArray(new byte[args.size()][]));
    }

    public void sort(final byte[] key, final byte[] dstkey) {
	sendCommand(SORT, key, STORE.raw, dstkey);
    }

    public void brpop(final byte[][] args) {
	sendCommand(BRPOP, args);
    }

    public void brpop(final int timeout, final byte[]... keys) {
	final List<byte[]> args = new ArrayList<byte[]>();
	for (final byte[] arg : keys) {
	    args.add(arg);
	}
	args.add(Protocol.toByteArray(timeout));
	brpop(args.toArray(new byte[args.size()][]));
    }

    public void auth(final String password) {
	setPassword(password);
	sendCommand(AUTH, password);
    }

    public void subscribe(final byte[]... channels) {
	sendCommand(SUBSCRIBE, channels);
    }

    public void publish(final byte[] channel, final byte[] message) {
	sendCommand(PUBLISH, channel, message);
    }

    public void unsubscribe() {
	sendCommand(UNSUBSCRIBE);
    }

    public void unsubscribe(final byte[]... channels) {
	sendCommand(UNSUBSCRIBE, channels);
    }

    public void psubscribe(final byte[]... patterns) {
	sendCommand(PSUBSCRIBE, patterns);
    }

    public void punsubscribe() {
	sendCommand(PUNSUBSCRIBE);
    }

    public void punsubscribe(final byte[]... patterns) {
	sendCommand(PUNSUBSCRIBE, patterns);
    }
    
    public void pubsub(final byte[]... args) {
    	sendCommand(PUBSUB, args);
    }
    public void zcount(final byte[] key, final double min, final double max) {

	byte byteArrayMin[] = (min == Double.NEGATIVE_INFINITY) ? "-inf"
		.getBytes() : toByteArray(min);
	byte byteArrayMax[] = (max == Double.POSITIVE_INFINITY) ? "+inf"
		.getBytes() : toByteArray(max);

	sendCommand(ZCOUNT, key, byteArrayMin, byteArrayMax);
    }

    public void zcount(final byte[] key, final byte min[], final byte max[]) {
	sendCommand(ZCOUNT, key, min, max);
    }

    public void zcount(final byte[] key, final String min, final String max) {
	sendCommand(ZCOUNT, key, min.getBytes(), max.getBytes());
    }

    public void zrangeByScore(final byte[] key, final double min,
	    final double max) {

	byte byteArrayMin[] = (min == Double.NEGATIVE_INFINITY) ? "-inf"
		.getBytes() : toByteArray(min);
	byte byteArrayMax[] = (max == Double.POSITIVE_INFINITY) ? "+inf"
		.getBytes() : toByteArray(max);

	sendCommand(ZRANGEBYSCORE, key, byteArrayMin, byteArrayMax);
    }

    public void zrangeByScore(final byte[] key, final byte[] min,
	    final byte[] max) {
	sendCommand(ZRANGEBYSCORE, key, min, max);
    }

    public void zrangeByScore(final byte[] key, final String min,
	    final String max) {
	sendCommand(ZRANGEBYSCORE, key, min.getBytes(), max.getBytes());
    }

    public void zrevrangeByScore(final byte[] key, final double max,
	    final double min) {

	byte byteArrayMin[] = (min == Double.NEGATIVE_INFINITY) ? "-inf"
		.getBytes() : toByteArray(min);
	byte byteArrayMax[] = (max == Double.POSITIVE_INFINITY) ? "+inf"
		.getBytes() : toByteArray(max);

	sendCommand(ZREVRANGEBYSCORE, key, byteArrayMax, byteArrayMin);
    }

    public void zrevrangeByScore(final byte[] key, final byte[] max,
	    final byte[] min) {
	sendCommand(ZREVRANGEBYSCORE, key, max, min);
    }

    public void zrevrangeByScore(final byte[] key, final String max,
	    final String min) {
	sendCommand(ZREVRANGEBYSCORE, key, max.getBytes(), min.getBytes());
    }

    public void zrangeByScore(final byte[] key, final double min,
	    final double max, final int offset, int count) {

	byte byteArrayMin[] = (min == Double.NEGATIVE_INFINITY) ? "-inf"
		.getBytes() : toByteArray(min);
	byte byteArrayMax[] = (max == Double.POSITIVE_INFINITY) ? "+inf"
		.getBytes() : toByteArray(max);

	sendCommand(ZRANGEBYSCORE, key, byteArrayMin, byteArrayMax, LIMIT.raw,
		toByteArray(offset), toByteArray(count));
    }

    public void zrangeByScore(final byte[] key, final String min,
	    final String max, final int offset, int count) {

	sendCommand(ZRANGEBYSCORE, key, min.getBytes(), max.getBytes(),
		LIMIT.raw, toByteArray(offset), toByteArray(count));
    }

    public void zrevrangeByScore(final byte[] key, final double max,
	    final double min, final int offset, int count) {

	byte byteArrayMin[] = (min == Double.NEGATIVE_INFINITY) ? "-inf"
		.getBytes() : toByteArray(min);
	byte byteArrayMax[] = (max == Double.POSITIVE_INFINITY) ? "+inf"
		.getBytes() : toByteArray(max);

	sendCommand(ZREVRANGEBYSCORE, key, byteArrayMax, byteArrayMin,
		LIMIT.raw, toByteArray(offset), toByteArray(count));
    }

    public void zrevrangeByScore(final byte[] key, final String max,
	    final String min, final int offset, int count) {

	sendCommand(ZREVRANGEBYSCORE, key, max.getBytes(), min.getBytes(),
		LIMIT.raw, toByteArray(offset), toByteArray(count));
    }

    public void zrangeByScoreWithScores(final byte[] key, final double min,
	    final double max) {

	byte byteArrayMin[] = (min == Double.NEGATIVE_INFINITY) ? "-inf"
		.getBytes() : toByteArray(min);
	byte byteArrayMax[] = (max == Double.POSITIVE_INFINITY) ? "+inf"
		.getBytes() : toByteArray(max);

	sendCommand(ZRANGEBYSCORE, key, byteArrayMin, byteArrayMax,
		WITHSCORES.raw);
    }

    public void zrangeByScoreWithScores(final byte[] key, final String min,
	    final String max) {

	sendCommand(ZRANGEBYSCORE, key, min.getBytes(), max.getBytes(),
		WITHSCORES.raw);
    }

    public void zrevrangeByScoreWithScores(final byte[] key, final double max,
	    final double min) {

	byte byteArrayMin[] = (min == Double.NEGATIVE_INFINITY) ? "-inf"
		.getBytes() : toByteArray(min);
	byte byteArrayMax[] = (max == Double.POSITIVE_INFINITY) ? "+inf"
		.getBytes() : toByteArray(max);

	sendCommand(ZREVRANGEBYSCORE, key, byteArrayMax, byteArrayMin,
		WITHSCORES.raw);
    }

    public void zrevrangeByScoreWithScores(final byte[] key, final String max,
	    final String min) {
	sendCommand(ZREVRANGEBYSCORE, key, max.getBytes(), min.getBytes(),
		WITHSCORES.raw);
    }

    public void zrangeByScoreWithScores(final byte[] key, final double min,
	    final double max, final int offset, final int count) {

	byte byteArrayMin[] = (min == Double.NEGATIVE_INFINITY) ? "-inf"
		.getBytes() : toByteArray(min);
	byte byteArrayMax[] = (max == Double.POSITIVE_INFINITY) ? "+inf"
		.getBytes() : toByteArray(max);

	sendCommand(ZRANGEBYSCORE, key, byteArrayMin, byteArrayMax, LIMIT.raw,
		toByteArray(offset), toByteArray(count), WITHSCORES.raw);
    }

    public void zrangeByScoreWithScores(final byte[] key, final String min,
	    final String max, final int offset, final int count) {
	sendCommand(ZRANGEBYSCORE, key, min.getBytes(), max.getBytes(),
		LIMIT.raw, toByteArray(offset), toByteArray(count),
		WITHSCORES.raw);
    }

    public void zrevrangeByScoreWithScores(final byte[] key, final double max,
	    final double min, final int offset, final int count) {

	byte byteArrayMin[] = (min == Double.NEGATIVE_INFINITY) ? "-inf"
		.getBytes() : toByteArray(min);
	byte byteArrayMax[] = (max == Double.POSITIVE_INFINITY) ? "+inf"
		.getBytes() : toByteArray(max);

	sendCommand(ZREVRANGEBYSCORE, key, byteArrayMax, byteArrayMin,
		LIMIT.raw, toByteArray(offset), toByteArray(count),
		WITHSCORES.raw);
    }

    public void zrevrangeByScoreWithScores(final byte[] key, final String max,
	    final String min, final int offset, final int count) {

	sendCommand(ZREVRANGEBYSCORE, key, max.getBytes(), min.getBytes(),
		LIMIT.raw, toByteArray(offset), toByteArray(count),
		WITHSCORES.raw);
    }

    public void zrangeByScore(final byte[] key, final byte[] min,
	    final byte[] max, final int offset, int count) {
	sendCommand(ZRANGEBYSCORE, key, min, max, LIMIT.raw,
		toByteArray(offset), toByteArray(count));
    }

    public void zrevrangeByScore(final byte[] key, final byte[] max,
	    final byte[] min, final int offset, int count) {
	sendCommand(ZREVRANGEBYSCORE, key, max, min, LIMIT.raw,
		toByteArray(offset), toByteArray(count));
    }

    public void zrangeByScoreWithScores(final byte[] key, final byte[] min,
	    final byte[] max) {
	sendCommand(ZRANGEBYSCORE, key, min, max, WITHSCORES.raw);
    }

    public void zrevrangeByScoreWithScores(final byte[] key, final byte[] max,
	    final byte[] min) {
	sendCommand(ZREVRANGEBYSCORE, key, max, min, WITHSCORES.raw);
    }

    public void zrangeByScoreWithScores(final byte[] key, final byte[] min,
	    final byte[] max, final int offset, final int count) {
	sendCommand(ZRANGEBYSCORE, key, min, max, LIMIT.raw,
		toByteArray(offset), toByteArray(count), WITHSCORES.raw);
    }

    public void zrevrangeByScoreWithScores(final byte[] key, final byte[] max,
	    final byte[] min, final int offset, final int count) {
	sendCommand(ZREVRANGEBYSCORE, key, max, min, LIMIT.raw,
		toByteArray(offset), toByteArray(count), WITHSCORES.raw);
    }

    public void zremrangeByRank(final byte[] key, final long start,
	    final long end) {
	sendCommand(ZREMRANGEBYRANK, key, toByteArray(start), toByteArray(end));
    }

    public void zremrangeByScore(final byte[] key, final byte[] start,
	    final byte[] end) {
	sendCommand(ZREMRANGEBYSCORE, key, start, end);
    }

    public void zremrangeByScore(final byte[] key, final String start,
	    final String end) {
	sendCommand(ZREMRANGEBYSCORE, key, start.getBytes(), end.getBytes());
    }

    public void zunionstore(final byte[] dstkey, final byte[]... sets) {
	final byte[][] params = new byte[sets.length + 2][];
	params[0] = dstkey;
	params[1] = toByteArray(sets.length);
	System.arraycopy(sets, 0, params, 2, sets.length);
	sendCommand(ZUNIONSTORE, params);
    }

    public void zunionstore(final byte[] dstkey, final ZParams params,
	    final byte[]... sets) {
	final List<byte[]> args = new ArrayList<byte[]>();
	args.add(dstkey);
	args.add(Protocol.toByteArray(sets.length));
	for (final byte[] set : sets) {
	    args.add(set);
	}
	args.addAll(params.getParams());
	sendCommand(ZUNIONSTORE, args.toArray(new byte[args.size()][]));
    }

    public void zinterstore(final byte[] dstkey, final byte[]... sets) {
	final byte[][] params = new byte[sets.length + 2][];
	params[0] = dstkey;
	params[1] = Protocol.toByteArray(sets.length);
	System.arraycopy(sets, 0, params, 2, sets.length);
	sendCommand(ZINTERSTORE, params);
    }

    public void zinterstore(final byte[] dstkey, final ZParams params,
	    final byte[]... sets) {
	final List<byte[]> args = new ArrayList<byte[]>();
	args.add(dstkey);
	args.add(Protocol.toByteArray(sets.length));
	for (final byte[] set : sets) {
	    args.add(set);
	}
	args.addAll(params.getParams());
	sendCommand(ZINTERSTORE, args.toArray(new byte[args.size()][]));
    }

    public void save() {
	sendCommand(SAVE);
    }

    public void bgsave() {
	sendCommand(BGSAVE);
    }

    public void bgrewriteaof() {
	sendCommand(BGREWRITEAOF);
    }

    public void lastsave() {
	sendCommand(LASTSAVE);
    }

    public void shutdown() {
	sendCommand(SHUTDOWN);
    }

    public void info() {
	sendCommand(INFO);
    }

    public void info(final String section) {
	sendCommand(INFO, section);
    }

    public void monitor() {
	sendCommand(MONITOR);
    }

    public void slaveof(final String host, final int port) {
	sendCommand(SLAVEOF, host, String.valueOf(port));
    }

    public void slaveofNoOne() {
	sendCommand(SLAVEOF, NO.raw, ONE.raw);
    }

    public void configGet(final byte[] pattern) {
	sendCommand(CONFIG, Keyword.GET.raw, pattern);
    }

    public void configSet(final byte[] parameter, final byte[] value) {
	sendCommand(CONFIG, Keyword.SET.raw, parameter, value);
    }

    public void strlen(final byte[] key) {
	sendCommand(STRLEN, key);
    }

    public void sync() {
	sendCommand(SYNC);
    }

    public void lpushx(final byte[] key, final byte[]... string) {
	sendCommand(LPUSHX, joinParameters(key, string));
    }

    public void persist(final byte[] key) {
	sendCommand(PERSIST, key);
    }

    public void rpushx(final byte[] key, final byte[]... string) {
	sendCommand(RPUSHX, joinParameters(key, string));
    }

    public void echo(final byte[] string) {
	sendCommand(ECHO, string);
    }

    public void linsert(final byte[] key, final LIST_POSITION where,
	    final byte[] pivot, final byte[] value) {
	sendCommand(LINSERT, key, where.raw, pivot, value);
    }

    public void debug(final DebugParams params) {
	sendCommand(DEBUG, params.getCommand());
    }

    public void brpoplpush(final byte[] source, final byte[] destination,
	    final int timeout) {
	sendCommand(BRPOPLPUSH, source, destination, toByteArray(timeout));
    }

    public void configResetStat() {
	sendCommand(CONFIG, Keyword.RESETSTAT.name());
    }

    public void setbit(byte[] key, long offset, byte[] value) {
	sendCommand(SETBIT, key, toByteArray(offset), value);
    }

    public void setbit(byte[] key, long offset, boolean value) {
	sendCommand(SETBIT, key, toByteArray(offset), toByteArray(value));
    }

    public void getbit(byte[] key, long offset) {
	sendCommand(GETBIT, key, toByteArray(offset));
    }

    public void setrange(byte[] key, long offset, byte[] value) {
	sendCommand(SETRANGE, key, toByteArray(offset), value);
    }

    public void getrange(byte[] key, long startOffset, long endOffset) {
	sendCommand(GETRANGE, key, toByteArray(startOffset),
		toByteArray(endOffset));
    }

    public Long getDB() {
	return db;
    }

    public void disconnect() {
	db = 0;
	super.disconnect();
    }

    @Override
    public void close() {
	db = 0;
	super.close();
    }

    public void resetState() {
	if (isInMulti())
	    discard();

	if (isInWatch())
	    unwatch();
    }

    private void sendEvalCommand(Command command, byte[] script,
	    byte[] keyCount, byte[][] params) {

	final byte[][] allArgs = new byte[params.length + 2][];

	allArgs[0] = script;
	allArgs[1] = keyCount;

	for (int i = 0; i < params.length; i++)
	    allArgs[i + 2] = params[i];

	sendCommand(command, allArgs);
    }

    public void eval(byte[] script, byte[] keyCount, byte[][] params) {
	sendEvalCommand(EVAL, script, keyCount, params);
    }

    public void eval(byte[] script, int keyCount, byte[]... params) {
	eval(script, toByteArray(keyCount), params);
    }

    public void evalsha(byte[] sha1, byte[] keyCount, byte[]... params) {
	sendEvalCommand(EVALSHA, sha1, keyCount, params);
    }

    public void evalsha(byte[] sha1, int keyCount, byte[]... params) {
	sendEvalCommand(EVALSHA, sha1, toByteArray(keyCount), params);
    }

    public void scriptFlush() {
	sendCommand(SCRIPT, Keyword.FLUSH.raw);
    }

    public void scriptExists(byte[]... sha1) {
	byte[][] args = new byte[sha1.length + 1][];
	args[0] = Keyword.EXISTS.raw;
	for (int i = 0; i < sha1.length; i++)
	    args[i + 1] = sha1[i];

	sendCommand(SCRIPT, args);
    }

    public void scriptLoad(byte[] script) {
	sendCommand(SCRIPT, Keyword.LOAD.raw, script);
    }

    public void scriptKill() {
	sendCommand(SCRIPT, Keyword.KILL.raw);
    }

    public void slowlogGet() {
	sendCommand(SLOWLOG, Keyword.GET.raw);
    }

    public void slowlogGet(long entries) {
	sendCommand(SLOWLOG, Keyword.GET.raw, toByteArray(entries));
    }

    public void slowlogReset() {
	sendCommand(SLOWLOG, RESET.raw);
    }

    public void slowlogLen() {
	sendCommand(SLOWLOG, LEN.raw);
    }

    public void objectRefcount(byte[] key) {
	sendCommand(OBJECT, REFCOUNT.raw, key);
    }

    public void objectIdletime(byte[] key) {
	sendCommand(OBJECT, IDLETIME.raw, key);
    }

    public void objectEncoding(byte[] key) {
	sendCommand(OBJECT, ENCODING.raw, key);
    }

    public void bitcount(byte[] key) {
	sendCommand(BITCOUNT, key);
    }

    public void bitcount(byte[] key, long start, long end) {
	sendCommand(BITCOUNT, key, toByteArray(start), toByteArray(end));
    }

    public void bitop(BitOP op, byte[] destKey, byte[]... srcKeys) {
	Keyword kw = Keyword.AND;
	int len = srcKeys.length;
	switch (op) {
	case AND:
	    kw = Keyword.AND;
	    break;
	case OR:
	    kw = Keyword.OR;
	    break;
	case XOR:
	    kw = Keyword.XOR;
	    break;
	case NOT:
	    kw = Keyword.NOT;
	    len = Math.min(1, len);
	    break;
	}

	byte[][] bargs = new byte[len + 2][];
	bargs[0] = kw.raw;
	bargs[1] = destKey;
	for (int i = 0; i < len; ++i) {
	    bargs[i + 2] = srcKeys[i];
	}

	sendCommand(BITOP, bargs);
    }

    public void sentinel(final byte[]... args) {
	sendCommand(SENTINEL, args);
    }

    public void dump(final byte[] key) {
	sendCommand(DUMP, key);
    }

    public void restore(final byte[] key, final int ttl,
	    final byte[] serializedValue) {
	sendCommand(RESTORE, key, toByteArray(ttl), serializedValue);
    }

    public void pexpire(final byte[] key, final int milliseconds) {
	sendCommand(PEXPIRE, key, toByteArray(milliseconds));
    }

    public void pexpireAt(final byte[] key, final long millisecondsTimestamp) {
	sendCommand(PEXPIREAT, key, toByteArray(millisecondsTimestamp));
    }

    public void pttl(final byte[] key) {
	sendCommand(PTTL, key);
    }

    public void incrByFloat(final byte[] key, final double increment) {
	sendCommand(INCRBYFLOAT, key, toByteArray(increment));
    }

    public void psetex(final byte[] key, final int milliseconds,
	    final byte[] value) {
	sendCommand(PSETEX, key, toByteArray(milliseconds), value);
    }

    public void set(final byte[] key, final byte[] value, final byte[] nxxx) {
	sendCommand(Command.SET, key, value, nxxx);
    }

    public void set(final byte[] key, final byte[] value, final byte[] nxxx,
	    final byte[] expx, final int time) {
	sendCommand(Command.SET, key, value, nxxx, expx, toByteArray(time));
    }

    public void srandmember(final byte[] key, final int count) {
	sendCommand(SRANDMEMBER, key, toByteArray(count));
    }

    public void clientKill(final byte[] client) {
	sendCommand(CLIENT, Keyword.KILL.raw, client);
    }

    public void clientGetname() {
	sendCommand(CLIENT, Keyword.GETNAME.raw);
    }

    public void clientList() {
	sendCommand(CLIENT, Keyword.LIST.raw);
    }

    public void clientSetname(final byte[] name) {
	sendCommand(CLIENT, Keyword.SETNAME.raw, name);
    }

    public void time() {
	sendCommand(TIME);
    }

    public void migrate(final byte[] host, final int port, final byte[] key,
	    final int destinationDb, final int timeout) {
	sendCommand(MIGRATE, host, toByteArray(port), key,
		toByteArray(destinationDb), toByteArray(timeout));
    }

    public void hincrByFloat(final byte[] key, final byte[] field,
	    double increment) {
	sendCommand(HINCRBYFLOAT, key, field, toByteArray(increment));
    }

    @Deprecated
    /**
     * This method is deprecated due to bug (scan cursor should be unsigned long)
     * And will be removed on next major release
     * @see https://github.com/xetorthio/jedis/issues/531
     */
    public void scan(int cursor, final ScanParams params) {
	final List<byte[]> args = new ArrayList<byte[]>();
	args.add(toByteArray(cursor));
	args.addAll(params.getParams());
	sendCommand(SCAN, args.toArray(new byte[args.size()][]));
    }

    @Deprecated
    /**
     * This method is deprecated due to bug (scan cursor should be unsigned long)
     * And will be removed on next major release
     * @see https://github.com/xetorthio/jedis/issues/531 
     */
    public void hscan(final byte[] key, int cursor, final ScanParams params) {
	final List<byte[]> args = new ArrayList<byte[]>();
	args.add(key);
	args.add(toByteArray(cursor));
	args.addAll(params.getParams());
	sendCommand(HSCAN, args.toArray(new byte[args.size()][]));
    }
    
    @Deprecated
    /**
     * This method is deprecated due to bug (scan cursor should be unsigned long)
     * And will be removed on next major release
     * @see https://github.com/xetorthio/jedis/issues/531 
     */
    public void sscan(final byte[] key, int cursor, final ScanParams params) {
	final List<byte[]> args = new ArrayList<byte[]>();
	args.add(key);
	args.add(toByteArray(cursor));
	args.addAll(params.getParams());
	sendCommand(SSCAN, args.toArray(new byte[args.size()][]));
    }
    
    @Deprecated
    /**
     * This method is deprecated due to bug (scan cursor should be unsigned long)
     * And will be removed on next major release
     * @see https://github.com/xetorthio/jedis/issues/531 
     */
    public void zscan(final byte[] key, int cursor, final ScanParams params) {
	final List<byte[]> args = new ArrayList<byte[]>();
	args.add(key);
	args.add(toByteArray(cursor));
	args.addAll(params.getParams());
	sendCommand(ZSCAN, args.toArray(new byte[args.size()][]));
    }
    
    public void scan(final byte[] cursor, final ScanParams params) {
	final List<byte[]> args = new ArrayList<byte[]>();
	args.add(cursor);
	args.addAll(params.getParams());
	sendCommand(SCAN, args.toArray(new byte[args.size()][]));
    }

    public void hscan(final byte[] key, final byte[] cursor, final ScanParams params) {
	final List<byte[]> args = new ArrayList<byte[]>();
	args.add(key);
	args.add(cursor);
	args.addAll(params.getParams());
	sendCommand(HSCAN, args.toArray(new byte[args.size()][]));
    }

    public void sscan(final byte[] key, final byte[] cursor, final ScanParams params) {
	final List<byte[]> args = new ArrayList<byte[]>();
	args.add(key);
	args.add(cursor);
	args.addAll(params.getParams());
	sendCommand(SSCAN, args.toArray(new byte[args.size()][]));
    }

    public void zscan(final byte[] key, final byte[] cursor, final ScanParams params) {
	final List<byte[]> args = new ArrayList<byte[]>();
	args.add(key);
	args.add(cursor);
	args.addAll(params.getParams());
	sendCommand(ZSCAN, args.toArray(new byte[args.size()][]));
    }

    public void waitReplicas(int replicas, long timeout) {
	sendCommand(WAIT, toByteArray(replicas), toByteArray(timeout));
    }

    public void cluster(final byte[]... args) {
	sendCommand(CLUSTER, args);
    }

    public void asking() {
	sendCommand(Command.ASKING);
    }
<<<<<<< HEAD
    
    public void pfadd(final byte[] key, final byte[]... elements) {
   	sendCommand(PFADD, joinParameters(key, elements));
    }
    
    public void pfcount(final byte[] key) {
   	sendCommand(PFCOUNT, key);
    }
    public void pfmerge(final byte[] destkey, final byte[]... sourcekeys) {
   	sendCommand(PFMERGE, joinParameters(destkey, sourcekeys));
    }
=======
>>>>>>> ac53759f
}<|MERGE_RESOLUTION|>--- conflicted
+++ resolved
@@ -1253,7 +1253,6 @@
     public void asking() {
 	sendCommand(Command.ASKING);
     }
-<<<<<<< HEAD
     
     public void pfadd(final byte[] key, final byte[]... elements) {
    	sendCommand(PFADD, joinParameters(key, elements));
@@ -1265,6 +1264,4 @@
     public void pfmerge(final byte[] destkey, final byte[]... sourcekeys) {
    	sendCommand(PFMERGE, joinParameters(destkey, sourcekeys));
     }
-=======
->>>>>>> ac53759f
 }