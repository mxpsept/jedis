--- conflicted
+++ resolved
@@ -14,7 +14,6 @@
 
 public class JedisSentinelPool extends Pool<Jedis> {
 
-<<<<<<< HEAD
     protected GenericObjectPoolConfig poolConfig;
 
     protected int timeout = Protocol.DEFAULT_TIMEOUT;
@@ -78,21 +77,19 @@
 
     private volatile JedisFactory factory;
     private volatile HostAndPort currentHostMaster;
-=======
-	protected GenericObjectPoolConfig poolConfig;
-
-	protected int timeout = Protocol.DEFAULT_TIMEOUT;
-
-	protected String password;
->>>>>>> ab2f43b8
-
-	protected int database = Protocol.DEFAULT_DATABASE;
-
-	protected Set<MasterListener> masterListeners = new HashSet<MasterListener>();
-
-	protected Logger log = Logger.getLogger(getClass().getName());
-
-<<<<<<< HEAD
+
+    public void destroy() {
+	for (MasterListener m : masterListeners) {
+	    m.shutdown();
+	}
+
+	super.destroy();
+    }
+
+    public HostAndPort getCurrentHostMaster() {
+	return currentHostMaster;
+    }
+
     private void initPool(HostAndPort master) {
 	if (!master.equals(currentHostMaster)) {
 	    currentHostMaster = master;
@@ -108,60 +105,40 @@
 	    }
 
 	    log.info("Created JedisPool to master at " + master);
-=======
-	public JedisSentinelPool(String masterName, Set<String> sentinels,
-			final GenericObjectPoolConfig poolConfig) {
-		this(masterName, sentinels, poolConfig, Protocol.DEFAULT_TIMEOUT, null,
-				Protocol.DEFAULT_DATABASE);
->>>>>>> ab2f43b8
-	}
-
-	public JedisSentinelPool(String masterName, Set<String> sentinels) {
-		this(masterName, sentinels, new GenericObjectPoolConfig(),
-				Protocol.DEFAULT_TIMEOUT, null, Protocol.DEFAULT_DATABASE);
-	}
-
-	public JedisSentinelPool(String masterName, Set<String> sentinels,
-			String password) {
-		this(masterName, sentinels, new GenericObjectPoolConfig(),
-				Protocol.DEFAULT_TIMEOUT, password);
-	}
-
-	public JedisSentinelPool(String masterName, Set<String> sentinels,
-			final GenericObjectPoolConfig poolConfig, int timeout,
-			final String password) {
-		this(masterName, sentinels, poolConfig, timeout, password,
-				Protocol.DEFAULT_DATABASE);
-	}
-
-	public JedisSentinelPool(String masterName, Set<String> sentinels,
-			final GenericObjectPoolConfig poolConfig, final int timeout) {
-		this(masterName, sentinels, poolConfig, timeout, null,
-				Protocol.DEFAULT_DATABASE);
-	}
-
-	public JedisSentinelPool(String masterName, Set<String> sentinels,
-			final GenericObjectPoolConfig poolConfig, final String password) {
-		this(masterName, sentinels, poolConfig, Protocol.DEFAULT_TIMEOUT,
-				password);
-	}
-
-	public JedisSentinelPool(String masterName, Set<String> sentinels,
-			final GenericObjectPoolConfig poolConfig, int timeout,
-			final String password, final int database) {
-		this.poolConfig = poolConfig;
-		this.timeout = timeout;
-		this.password = password;
-		this.database = database;
-
-<<<<<<< HEAD
+	}
+    }
+
+    private HostAndPort initSentinels(Set<String> sentinels,
+	    final String masterName) {
+
+	HostAndPort master = null;
+	boolean running = true;
+
+	outer: while (running) {
+
+	    log.info("Trying to find master from available Sentinels...");
+
+	    for (String sentinel : sentinels) {
+
+		final HostAndPort hap = toHostAndPort(Arrays.asList(sentinel
+			.split(":")));
+
+		log.fine("Connecting to Sentinel " + hap);
+
 		Jedis jedis = null;
 		try {
 		    jedis = new Jedis(hap.getHost(), hap.getPort());
 
 		    if (master == null) {
-			master = toHostAndPort(jedis
-				.sentinelGetMasterAddrByName(masterName));
+			List<String> masterAddr = jedis
+				.sentinelGetMasterAddrByName(masterName);
+			if (masterAddr == null || masterAddr.size() != 2) {
+			    log.warning("Can not get master addr, master name: "
+				    + masterName + ". Sentinel: " + hap + ".");
+			    continue;
+			}
+
+			master = toHostAndPort(masterAddr);
 			log.fine("Found Redis master at " + master);
 			break outer;
 		    }
@@ -170,35 +147,42 @@
 			    + ". Trying next one.");
 		} finally {
 		    if (jedis != null) {
-	        jedis.close();
+			jedis.close();
 		    }
-=======
-		HostAndPort master = initSentinels(sentinels, masterName);
-		initPool(master);
-	}
-
-	public void returnBrokenResource(final Jedis resource) {
-		if (resource != null) {
-			returnBrokenResourceObject(resource);
->>>>>>> ab2f43b8
 		}
-	}
-
-	public void returnResource(final Jedis resource) {
-		if (resource != null) {
-			resource.resetState();
-			returnResourceObject(resource);
-		}
-	}
-
-	private volatile HostAndPort currentHostMaster;
-
-	public void destroy() {
-		for (MasterListener m : masterListeners) {
-			m.shutdown();
-		}
-
-<<<<<<< HEAD
+	    }
+
+	    try {
+		log.severe("All sentinels down, cannot determine where is "
+			+ masterName + " master is running... sleeping 1000ms.");
+		Thread.sleep(1000);
+	    } catch (InterruptedException e) {
+		e.printStackTrace();
+	    }
+	}
+
+	log.info("Redis master running at " + master
+		+ ", starting Sentinel listeners...");
+
+	for (String sentinel : sentinels) {
+	    final HostAndPort hap = toHostAndPort(Arrays.asList(sentinel
+		    .split(":")));
+	    MasterListener masterListener = new MasterListener(masterName,
+		    hap.getHost(), hap.getPort());
+	    masterListeners.add(masterListener);
+	    masterListener.start();
+	}
+
+	return master;
+    }
+
+    private HostAndPort toHostAndPort(List<String> getMasterAddrByNameResult) {
+	String host = getMasterAddrByNameResult.get(0);
+	int port = Integer.parseInt(getMasterAddrByNameResult.get(1));
+
+	return new HostAndPort(host, port);
+    }
+
     @Override
     public Jedis getResource() {
 	while (true) {
@@ -235,216 +219,123 @@
     protected class JedisPubSubAdapter extends JedisPubSub {
 	@Override
 	public void onMessage(String channel, String message) {
-=======
-		super.destroy();
->>>>>>> ab2f43b8
-	}
-
-	public HostAndPort getCurrentHostMaster() {
-		return currentHostMaster;
-	}
-
-	private void initPool(HostAndPort master) {
-		if (!master.equals(currentHostMaster)) {
-			currentHostMaster = master;
-			log.info("Created JedisPool to master at " + master);
-			initPool(poolConfig,
-					new JedisFactory(master.getHost(), master.getPort(),
-							timeout, password, database));
+	}
+
+	@Override
+	public void onPMessage(String pattern, String channel, String message) {
+	}
+
+	@Override
+	public void onPSubscribe(String pattern, int subscribedChannels) {
+	}
+
+	@Override
+	public void onPUnsubscribe(String pattern, int subscribedChannels) {
+	}
+
+	@Override
+	public void onSubscribe(String channel, int subscribedChannels) {
+	}
+
+	@Override
+	public void onUnsubscribe(String channel, int subscribedChannels) {
+	}
+    }
+
+    protected class MasterListener extends Thread {
+
+	protected String masterName;
+	protected String host;
+	protected int port;
+	protected long subscribeRetryWaitTimeMillis = 5000;
+	protected Jedis j;
+	protected AtomicBoolean running = new AtomicBoolean(false);
+
+	protected MasterListener() {
+	}
+
+	public MasterListener(String masterName, String host, int port) {
+	    this.masterName = masterName;
+	    this.host = host;
+	    this.port = port;
+	}
+
+	public MasterListener(String masterName, String host, int port,
+		long subscribeRetryWaitTimeMillis) {
+	    this(masterName, host, port);
+	    this.subscribeRetryWaitTimeMillis = subscribeRetryWaitTimeMillis;
+	}
+
+	public void run() {
+
+	    running.set(true);
+
+	    while (running.get()) {
+
+		j = new Jedis(host, port);
+
+		try {
+		    j.subscribe(new JedisPubSubAdapter() {
+			@Override
+			public void onMessage(String channel, String message) {
+			    log.fine("Sentinel " + host + ":" + port
+				    + " published: " + message + ".");
+
+			    String[] switchMasterMsg = message.split(" ");
+
+			    if (switchMasterMsg.length > 3) {
+
+				if (masterName.equals(switchMasterMsg[0])) {
+				    initPool(toHostAndPort(Arrays.asList(
+					    switchMasterMsg[3],
+					    switchMasterMsg[4])));
+				} else {
+				    log.fine("Ignoring message on +switch-master for master name "
+					    + switchMasterMsg[0]
+					    + ", our master name is "
+					    + masterName);
+				}
+
+			    } else {
+				log.severe("Invalid message received on Sentinel "
+					+ host
+					+ ":"
+					+ port
+					+ " on channel +switch-master: "
+					+ message);
+			    }
+			}
+		    }, "+switch-master");
+
+		} catch (JedisConnectionException e) {
+
+		    if (running.get()) {
+			log.severe("Lost connection to Sentinel at " + host
+				+ ":" + port
+				+ ". Sleeping 5000ms and retrying.");
+			try {
+			    Thread.sleep(subscribeRetryWaitTimeMillis);
+			} catch (InterruptedException e1) {
+			    e1.printStackTrace();
+			}
+		    } else {
+			log.fine("Unsubscribing from Sentinel at " + host + ":"
+				+ port);
+		    }
 		}
-	}
-
-	private HostAndPort initSentinels(Set<String> sentinels,
-			final String masterName) {
-
-		HostAndPort master = null;
-		boolean running = true;
-
-		outer: while (running) {
-
-			log.info("Trying to find master from available Sentinels...");
-
-			for (String sentinel : sentinels) {
-
-				final HostAndPort hap = toHostAndPort(Arrays.asList(sentinel
-						.split(":")));
-
-				log.fine("Connecting to Sentinel " + hap);
-
-				try {
-					Jedis jedis = new Jedis(hap.getHost(), hap.getPort());
-					if (master == null) {
-						List<String> masterAddr = jedis
-								.sentinelGetMasterAddrByName(masterName);
-						if (masterAddr == null || masterAddr.size() != 2) {
-							log.warning("Can not get master addr, master name: "
-									+ masterName + ". Sentinel: " + hap + ".");
-							jedis.disconnect();
-							continue;
-						}
-
-						master = toHostAndPort(masterAddr);
-						log.fine("Found Redis master at " + master);
-						jedis.disconnect();
-						break outer;
-					}
-				} catch (JedisConnectionException e) {
-					log.warning("Cannot connect to sentinel running @ " + hap
-							+ ". Trying next one.");
-				}
-			}
-
-			try {
-				log.severe("All sentinels down, cannot determine where is "
-						+ masterName + " master is running... sleeping 1000ms.");
-				Thread.sleep(1000);
-			} catch (InterruptedException e) {
-				e.printStackTrace();
-			}
-		}
-
-		log.info("Redis master running at " + master
-				+ ", starting Sentinel listeners...");
-
-		for (String sentinel : sentinels) {
-			final HostAndPort hap = toHostAndPort(Arrays.asList(sentinel
-					.split(":")));
-			MasterListener masterListener = new MasterListener(masterName,
-					hap.getHost(), hap.getPort());
-			masterListeners.add(masterListener);
-			masterListener.start();
-		}
-
-		return master;
-	}
-
-	private HostAndPort toHostAndPort(List<String> getMasterAddrByNameResult) {
-		String host = getMasterAddrByNameResult.get(0);
-		int port = Integer.parseInt(getMasterAddrByNameResult.get(1));
-
-		return new HostAndPort(host, port);
-	}
-
-	protected class JedisPubSubAdapter extends JedisPubSub {
-		@Override
-		public void onMessage(String channel, String message) {
-		}
-
-		@Override
-		public void onPMessage(String pattern, String channel, String message) {
-		}
-
-		@Override
-		public void onPSubscribe(String pattern, int subscribedChannels) {
-		}
-
-		@Override
-		public void onPUnsubscribe(String pattern, int subscribedChannels) {
-		}
-
-		@Override
-		public void onSubscribe(String channel, int subscribedChannels) {
-		}
-
-		@Override
-		public void onUnsubscribe(String channel, int subscribedChannels) {
-		}
-	}
-
-	protected class MasterListener extends Thread {
-
-		protected String masterName;
-		protected String host;
-		protected int port;
-		protected long subscribeRetryWaitTimeMillis = 5000;
-		protected Jedis j;
-		protected AtomicBoolean running = new AtomicBoolean(false);
-
-		protected MasterListener() {
-		}
-
-		public MasterListener(String masterName, String host, int port) {
-			this.masterName = masterName;
-			this.host = host;
-			this.port = port;
-		}
-
-		public MasterListener(String masterName, String host, int port,
-				long subscribeRetryWaitTimeMillis) {
-			this(masterName, host, port);
-			this.subscribeRetryWaitTimeMillis = subscribeRetryWaitTimeMillis;
-		}
-
-		public void run() {
-
-			running.set(true);
-
-			while (running.get()) {
-
-				j = new Jedis(host, port);
-
-				try {
-					j.subscribe(new JedisPubSubAdapter() {
-						@Override
-						public void onMessage(String channel, String message) {
-							log.fine("Sentinel " + host + ":" + port
-									+ " published: " + message + ".");
-
-							String[] switchMasterMsg = message.split(" ");
-
-							if (switchMasterMsg.length > 3) {
-
-								if (masterName.equals(switchMasterMsg[0])) {
-									initPool(toHostAndPort(Arrays.asList(
-											switchMasterMsg[3],
-											switchMasterMsg[4])));
-								} else {
-									log.fine("Ignoring message on +switch-master for master name "
-											+ switchMasterMsg[0]
-											+ ", our master name is "
-											+ masterName);
-								}
-
-							} else {
-								log.severe("Invalid message received on Sentinel "
-										+ host
-										+ ":"
-										+ port
-										+ " on channel +switch-master: "
-										+ message);
-							}
-						}
-					}, "+switch-master");
-
-				} catch (JedisConnectionException e) {
-
-					if (running.get()) {
-						log.severe("Lost connection to Sentinel at " + host
-								+ ":" + port
-								+ ". Sleeping 5000ms and retrying.");
-						try {
-							Thread.sleep(subscribeRetryWaitTimeMillis);
-						} catch (InterruptedException e1) {
-							e1.printStackTrace();
-						}
-					} else {
-						log.fine("Unsubscribing from Sentinel at " + host + ":"
-								+ port);
-					}
-				}
-			}
-		}
-
-		public void shutdown() {
-			try {
-				log.fine("Shutting down listener on " + host + ":" + port);
-				running.set(false);
-				// This isn't good, the Jedis object is not thread safe
-				j.disconnect();
-			} catch (Exception e) {
-				log.severe("Caught exception while shutting down: "
-						+ e.getMessage());
-			}
-		}
-	}
+	    }
+	}
+
+	public void shutdown() {
+	    try {
+		log.fine("Shutting down listener on " + host + ":" + port);
+		running.set(false);
+		// This isn't good, the Jedis object is not thread safe
+		j.disconnect();
+	    } catch (Exception e) {
+		log.severe("Caught exception while shutting down: "
+			+ e.getMessage());
+	    }
+	}
+    }
 }